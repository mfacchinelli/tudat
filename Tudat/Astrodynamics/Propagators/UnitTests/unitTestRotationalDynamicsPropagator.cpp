--- conflicted
+++ resolved
@@ -75,9 +75,6 @@
     bodyMap[ "Mars" ] = boost::make_shared< Body >( );
     bodyMap[ "Mars" ]->setEphemeris( boost::make_shared< ephemerides::ConstantEphemeris >(
                                          boost::lambda::constant( Eigen::Vector6d::Zero( ) ) ) );
-    bodyMap[ "Mars" ]->setGravityFieldModel(
-                boost::make_shared< gravitation::GravityFieldModel >(
-                    spice_interface::getBodyGravitationalParameter( "Mars" ) ) );
     bodyMap[ "Phobos" ] = boost::make_shared< Body >( );
 
     Eigen::Matrix3d phobosInertiaTensor = Eigen::Matrix3d::Zero( );
@@ -90,27 +87,8 @@
         phobosInertiaTensor( 0, 0 ) = phobosInertiaTensor( 1, 1 );
     }
 
-    double phobosReferenceRadius = 11.27E3;
-    double phobosMass = 1.0659E16;
-
-    phobosInertiaTensor *= (phobosReferenceRadius * phobosReferenceRadius * phobosMass );
+    phobosInertiaTensor *= (11.27E3 * 11.27E3 * 1.0659E16 );
     bodyMap[ "Phobos" ]->setBodyInertiaTensor( phobosInertiaTensor );
-
-    double phobosGravitationalParameter = phobosMass * physical_constants::GRAVITATIONAL_CONSTANT;
-
-    Eigen::MatrixXd phobosCosineGravityFieldCoefficients = Eigen::Matrix3d::Zero( ),
-            phobosSineGravityFieldCoefficients = Eigen::Matrix3d::Zero( );
-    double phobosScaledMeanMomentOfInertia;
-            gravitation::getDegreeTwoSphericalHarmonicCoefficients(
-                phobosInertiaTensor, phobosGravitationalParameter, phobosReferenceRadius, true,
-                        phobosCosineGravityFieldCoefficients, phobosSineGravityFieldCoefficients, phobosScaledMeanMomentOfInertia );
-
-    bodyMap[ "Phobos" ]->setGravityFieldModel(
-                boost::make_shared< gravitation::SphericalHarmonicsGravityField >(
-                    phobosGravitationalParameter, phobosReferenceRadius, phobosCosineGravityFieldCoefficients,
-                    phobosSineGravityFieldCoefficients, "Phobos_Fixed" ) );
-
-
 
     Eigen::Quaterniond noRotationQuaternion = Eigen::Quaterniond( Eigen::Matrix3d::Identity( ) );
     Eigen::Matrix< double, 7, 1 > unitRotationState = Eigen::Matrix< double, 7, 1 >::Zero( );
@@ -128,17 +106,6 @@
     bodyMap[ "Phobos" ]->setRotationalEphemeris( boost::make_shared< TabulatedRotationalEphemeris< double, double > >(
                                                      dummyInterpolator, "ECLIPJ2000", "Phobos_Fixed" ) );
 
-<<<<<<< HEAD
-    Eigen::Vector6d phobosKeplerElements = Eigen::Vector6d::Zero( );
-    phobosKeplerElements( 0 ) = phobosSemiMajorAxis;
-
-    bodyMap[ "Phobos" ]->setEphemeris( boost::make_shared< ephemerides::KeplerEphemeris >(
-                                           phobosKeplerElements, 0.0, spice_interface::getBodyGravitationalParameter( "Mars" ),
-                                           "Mars", "ECLIPJ2000" ) );
-
-
-=======
->>>>>>> 599026eb
     return bodyMap;
 }
 
@@ -448,7 +415,7 @@
 
         // Create torque models
         basic_astrodynamics::TorqueModelMap torqueModelMap = createTorqueModelsMap(
-                    bodyMap, torqueMap, bodiesToIntegrate );
+                    bodyMap, torqueMap );
 
         // Define integrator settings.
         boost::shared_ptr< numerical_integrators::IntegratorSettings< > > integratorSettings =
@@ -548,120 +515,6 @@
                 }
             }
 
-<<<<<<< HEAD
-            currentTime += timeStep;
-
-        }
-    }
-}
-
-BOOST_AUTO_TEST_CASE( testSimpleRotationalDynamicsPropagationWithObliquity )
-{
-    //Load spice kernels.
-    spice_interface::loadStandardSpiceKernels( );
-
-    // Retrieve list of body objects.
-    NamedBodyMap bodyMap = getTestBodyMap( 9376.0E3, 1 );
-
-    // Define time range of test.
-    double initialEphemerisTime = 1.0E7;
-    double finalEphemerisTime = initialEphemerisTime + 10.0 * 86400.0;
-
-    // Set torques between bodies that are to be taken into account.
-    SelectedTorqueMap torqueMap;
-    std::vector< std::string > bodiesToIntegrate;
-    bodiesToIntegrate.push_back( "Phobos" );
-
-    // Define mean motion (equal to rotation rate).
-    double phobosSemiMajorAxis = 9376.0E3;
-    double meanMotion = std::sqrt( getBodyGravitationalParameter( "Mars" ) /
-                                   std::pow( phobosSemiMajorAxis, 3.0 ) );
-
-    // Define initial rotational state
-    Eigen::Quaterniond nominalInitialRotation = Eigen::Quaterniond( 1.0, 0.0, 0.0, 0.0 );
-    double initialObliquity = 20.0 * mathematical_constants::PI / 180.0;
-    Eigen::VectorXd systemInitialState = Eigen::VectorXd::Zero( 7 );
-    systemInitialState.segment( 0, 4 ) = linear_algebra::convertQuaternionToVectorFormat(
-                Eigen::AngleAxisd( -initialObliquity, Eigen::Vector3d::UnitX( ) ) * nominalInitialRotation );
-    double initialXAngularVelocity = 0.1 * meanMotion;
-    systemInitialState( 4 ) = initialXAngularVelocity;
-    systemInitialState( 5 ) = 0.0 * meanMotion;
-    systemInitialState( 6 ) = meanMotion;
-
-    // Create torque models
-    basic_astrodynamics::TorqueModelMap torqueModelMap = createTorqueModelsMap(
-                bodyMap, torqueMap, bodiesToIntegrate );
-
-    // Define integrator settings.
-    boost::shared_ptr< numerical_integrators::IntegratorSettings< > > integratorSettings =
-            boost::make_shared< RungeKuttaVariableStepSizeSettings< > >
-            ( rungeKuttaVariableStepSize,
-              initialEphemerisTime, 10.0,
-              RungeKuttaCoefficients::rungeKuttaFehlberg78,
-              30.0, 300.0, 1.0E-14, 1.0E-14 );
-
-    // Define propagator settings.
-    boost::shared_ptr< RotationalStatePropagatorSettings< double > > propagatorSettings =
-            boost::make_shared< RotationalStatePropagatorSettings< double > >
-            ( torqueModelMap, bodiesToIntegrate, systemInitialState, boost::make_shared< PropagationTimeTerminationSettings >(
-                  finalEphemerisTime ) );
-
-    // Propagate dynamics
-    SingleArcDynamicsSimulator< double > dynamicsSimulator(
-                bodyMap, integratorSettings, propagatorSettings, true, false, true );
-
-
-    // Retrieve Phobos rotation model with reset rotational state
-    boost::shared_ptr< RotationalEphemeris > phobosRotationalEphemeris = bodyMap[ "Phobos" ]->getRotationalEphemeris( );
-
-    // Declare vectors/matrices to be used in test
-    Eigen::Vector3d currentRotationalVelocityInBaseFrame, currentRotationalVelocityInTargetFrame,
-            indirectRotationalVelocityInBaseFrame;
-    Eigen::Matrix3d currentRotationMatrixToBaseFrame, currentRotationMatrixToTargetFrame;
-    Eigen::Matrix3d currentRotationMatrixDerivativeToBaseFrame, currentRotationMatrixDerivativeToTargetFrame;
-    Eigen::Matrix3d numericalRotationMatrixDerivativeToBaseFrame, numericalRotationMatrixDerivativeToTargetFrame;
-    Eigen::Matrix3d upperturbedMatrix, downperturbedMatrix;
-
-    //    Eigen::Vector3d eulerAngles, calculatedEulerAngleRates, expectedEulerAngleRates;
-    //    double eulerPhase = 0.0;
-
-    // Compare expected and true rotational state for list of times
-    double startTime = initialEphemerisTime + 3600.0;
-    double endTime = finalEphemerisTime - 3600.0;
-    double currentTime = startTime;
-    double timeStep = ( endTime - startTime ) / 20.0;
-    double timePerturbation = 0.1;
-
-    double eulerFrequency = ( 0.5024 - 0.4265 ) / 0.4265 * meanMotion;
-
-    while ( currentTime < endTime )
-    {
-        currentRotationalVelocityInTargetFrame =
-                phobosRotationalEphemeris->getRotationalVelocityVectorInTargetFrame( currentTime );
-
-        // Compare propagated and expected angular velocity vecots
-        BOOST_CHECK_SMALL( currentRotationalVelocityInTargetFrame( 0 ) -
-                           initialXAngularVelocity * std::cos( eulerFrequency * ( currentTime - initialEphemerisTime ) ),
-                           1.0E-15 );
-        BOOST_CHECK_SMALL( currentRotationalVelocityInTargetFrame( 1 ) -
-                           initialXAngularVelocity * std::sin( eulerFrequency * ( currentTime - initialEphemerisTime ) ),
-                           1.0E-15 );
-        BOOST_CHECK_CLOSE_FRACTION( currentRotationalVelocityInTargetFrame( 2 ), meanMotion, 1.0E-15 );
-
-        // Compare rotation matrix derivative to base frame with finite difference result
-        currentRotationMatrixDerivativeToBaseFrame =
-                phobosRotationalEphemeris->getDerivativeOfRotationToBaseFrame( currentTime );
-
-        upperturbedMatrix =
-                phobosRotationalEphemeris->getRotationToBaseFrame( currentTime + timePerturbation ).toRotationMatrix( );
-        downperturbedMatrix =
-                phobosRotationalEphemeris->getRotationToBaseFrame( currentTime - timePerturbation ).toRotationMatrix( );
-        numericalRotationMatrixDerivativeToBaseFrame =
-                ( upperturbedMatrix - downperturbedMatrix ) / ( 2.0 * timePerturbation );
-
-        for( unsigned int i = 0; i < 3; i++ )
-        {
-=======
             // Test consistency between rotation matrix and derivative with expected angular velocity vector
             indirectRotationalVelocityInBaseFrame =
                     getRotationalVelocityVectorInBaseFrameFromMatrices(
@@ -669,7 +522,6 @@
                         phobosRotationalEphemeris->getDerivativeOfRotationToBaseFrame( currentTime ) );
 
             currentRotationalVelocityInBaseFrame = phobosRotationalEphemeris->getRotationalVelocityVectorInBaseFrame( currentTime );
->>>>>>> 599026eb
             for( unsigned int j = 0; j < 3; j++ )
             {
                 BOOST_CHECK_SMALL( std::fabs( indirectRotationalVelocityInBaseFrame( j ) -
@@ -811,42 +663,11 @@
                             boost::make_shared< TorqueSettings >( aerodynamic_torque ) );
             }
 
-<<<<<<< HEAD
-        basic_astrodynamics::TorqueModelMap torqueModelMap = createTorqueModelsMap(
-                    bodyMap, selectedTorqueModelMap, bodiesToPropagate );
-
-        // Define list of dependent variables to save.
-        std::vector< boost::shared_ptr< SingleDependentVariableSaveSettings > > dependentVariablesList;
-        dependentVariablesList.push_back(
-                    boost::make_shared< BodyAerodynamicAngleVariableSaveSettings >(
-                        "Apollo", reference_frames::latitude_angle ) );
-        dependentVariablesList.push_back(
-                    boost::make_shared< BodyAerodynamicAngleVariableSaveSettings >(
-                        "Apollo", reference_frames::longitude_angle ) );
-        dependentVariablesList.push_back(
-                    boost::make_shared< BodyAerodynamicAngleVariableSaveSettings >(
-                        "Apollo", reference_frames::heading_angle ) );
-        dependentVariablesList.push_back(
-                    boost::make_shared< BodyAerodynamicAngleVariableSaveSettings >(
-                        "Apollo", reference_frames::flight_path_angle ) );
-        dependentVariablesList.push_back(
-                    boost::make_shared< BodyAerodynamicAngleVariableSaveSettings >(
-                        "Apollo", reference_frames::angle_of_attack ) );
-        dependentVariablesList.push_back(
-                    boost::make_shared< BodyAerodynamicAngleVariableSaveSettings >(
-                        "Apollo", reference_frames::angle_of_sideslip ) );
-        dependentVariablesList.push_back(
-                    boost::make_shared< BodyAerodynamicAngleVariableSaveSettings >(
-                        "Apollo", reference_frames::bank_angle   ) );
-        if( simulationCase == 1 )
-        {
-=======
             basic_astrodynamics::TorqueModelMap torqueModelMap = createTorqueModelsMap(
                         bodyMap, selectedTorqueModelMap );
 
             // Define list of dependent variables to save.
             std::vector< boost::shared_ptr< SingleDependentVariableSaveSettings > > dependentVariablesList;
->>>>>>> 599026eb
             dependentVariablesList.push_back(
                         boost::make_shared< BodyAerodynamicAngleVariableSaveSettings >(
                             "Apollo", reference_frames::latitude_angle ) );
@@ -1038,143 +859,8 @@
     }
 }
 
-
-<<<<<<< HEAD
-BOOST_AUTO_TEST_CASE( testSimpleRotationalDynamicsPropagationWithLibration )
-{
-    //Load spice kernels.
-    spice_interface::loadStandardSpiceKernels( );
-
-    // Retrieve list of body objects.
-    NamedBodyMap bodyMap = getTestBodyMap( 9376.0E3, 0 );
-    setGlobalFrameBodyEphemerides( bodyMap, "Mars", "ECLIPJ2000" );
-
-    // Define time range of test.
-    double initialEphemerisTime = 0.0;
-    double finalEphemerisTime = initialEphemerisTime + 86400.0;
-
-    // Set torques between bodies that are to be taken into account.
-    std::vector< std::string > bodiesToIntegrate;
-    bodiesToIntegrate.push_back( "Phobos" );
-
-    // Define mean motion (equal to rotation rate).
-    double phobosSemiMajorAxis = 9376.0E3;
-    double meanMotion = std::sqrt( getBodyGravitationalParameter( "Mars" ) /
-                                   std::pow( phobosSemiMajorAxis, 3.0 ) );
-
-    // Define initial rotational state
-    double initialAnglePerturbation = 1.0E-6;
-    double initialRotationRatePerturbation = 1.0E-6;
-
-    Eigen::Quaterniond nominalInitialRotation =
-            Eigen::Quaterniond( Eigen::AngleAxisd( -initialAnglePerturbation, Eigen::Vector3d::UnitZ( ) ) );
-    Eigen::VectorXd systemInitialState = Eigen::VectorXd::Zero( 7 );
-    systemInitialState.segment( 0, 4 ) = linear_algebra::convertQuaternionToVectorFormat( nominalInitialRotation );
-    systemInitialState( 6 ) = meanMotion * ( 1.0 + initialRotationRatePerturbation );
-
-    Eigen::Matrix3d phobosInertiaTensor = bodyMap.at( "Phobos" )->getBodyInertiaTensor( );
-    double marsGravitationalParameter = bodyMap.at( "Mars" )->getGravityFieldModel( )->getGravitationalParameter( );
-    double frequencySquared = 3.0 * marsGravitationalParameter / std::pow(
-                phobosSemiMajorAxis, 3.0 ) * ( phobosInertiaTensor( 1, 1 ) - phobosInertiaTensor( 0, 0 ) ) /
-            phobosInertiaTensor( 2, 2 );
-
-    double beta = std::atan2( -meanMotion * initialRotationRatePerturbation,
-                              -std::sqrt( frequencySquared ) * initialAnglePerturbation );
-    double alpha = -initialAnglePerturbation / std::cos( beta );
-
-    // Create torque models
-    for( int torqueType = 1; torqueType < 2; torqueType++ )
-    {
-        SelectedTorqueMap torqueMap;
-        if( torqueType ==  0 )
-        {
-            torqueMap[ "Phobos" ][ "Mars" ].push_back(
-                        boost::make_shared< TorqueSettings >( second_order_gravitational_torque ) );
-        }
-        else
-        {
-            torqueMap[ "Phobos" ][ "Mars" ].push_back(
-                        boost::make_shared< SphericalHarmonicTorqueSettings >( 2, 2 ) );
-        }
-
-        // Create torque models
-        basic_astrodynamics::TorqueModelMap torqueModelMap = createTorqueModelsMap(
-                    bodyMap, torqueMap, bodiesToIntegrate );
-
-        // Define integrator settings.
-        boost::shared_ptr< IntegratorSettings< > > integratorSettings =
-                boost::make_shared< IntegratorSettings< > >
-                ( rungeKutta4, initialEphemerisTime, 10.0 );
-
-        // Define propagator settings.
-        boost::shared_ptr< RotationalStatePropagatorSettings< double > > propagatorSettings =
-                boost::make_shared< RotationalStatePropagatorSettings< double > >
-                ( torqueModelMap, bodiesToIntegrate, systemInitialState, boost::make_shared< PropagationTimeTerminationSettings >(
-                      finalEphemerisTime ) );
-
-        // Propagate dynamics
-        SingleArcDynamicsSimulator< double > dynamicsSimulator(
-                    bodyMap, integratorSettings, propagatorSettings, true, false, true );
-
-
-        // Retrieve Phobos rotation model with reset rotational state
-        boost::shared_ptr< RotationalEphemeris > phobosRotationalEphemeris = bodyMap[ "Phobos" ]->getRotationalEphemeris( );
-
-        // Declare vectors/matrices to be used in test
-        Eigen::Vector3d currentRotationalVelocityInBaseFrame, currentRotationalVelocityInTargetFrame,
-                indirectRotationalVelocityInBaseFrame;
-        Eigen::Matrix3d currentRotationMatrixToBaseFrame, currentRotationMatrixToTargetFrame;
-        Eigen::Matrix3d currentRotationMatrixDerivativeToBaseFrame, currentRotationMatrixDerivativeToTargetFrame;
-        Eigen::Matrix3d numericalRotationMatrixDerivativeToBaseFrame, numericalRotationMatrixDerivativeToTargetFrame;
-        Eigen::Matrix3d upperturbedMatrix, downperturbedMatrix;
-
-        //    Eigen::Vector3d eulerAngles, calculatedEulerAngleRates, expectedEulerAngleRates;
-        //    double eulerPhase = 0.0;
-
-        // Compare expected and true rotational state for list of times
-        double startTime = initialEphemerisTime;
-        double endTime = finalEphemerisTime - 3600.0;
-        double currentTime = startTime;
-        double timeStep = ( endTime - startTime ) / 1000.0;
-
-
-        currentTime += timeStep;
-        while ( currentTime < endTime )
-        {
-            currentRotationalVelocityInTargetFrame =
-                    phobosRotationalEphemeris->getRotationalVelocityVectorInTargetFrame( currentTime );
-            currentRotationalVelocityInBaseFrame = phobosRotationalEphemeris->getRotationalVelocityVectorInBaseFrame( currentTime );
-
-            double expectedRotationRateDeviation = -alpha * std::sqrt( frequencySquared ) * std::sin(
-                        std::sqrt( frequencySquared ) * currentTime + beta );
-
-            BOOST_CHECK_SMALL( std::fabs( currentRotationalVelocityInTargetFrame( 2 ) - meanMotion - expectedRotationRateDeviation ),
-                               1.0E-17 );
-//          std::cout<<currentTime - initialEphemerisTime<<" "<<
-//                     currentRotationalVelocityInTargetFrame( 2 ) - meanMotion<<" "<<expectedRotationRateDeviation<<" "<<
-//                     currentRotationalVelocityInTargetFrame( 2 ) - meanMotion - expectedRotationRateDeviation<<std::endl;
-
-            currentRotationMatrixDerivativeToBaseFrame =
-                    phobosRotationalEphemeris->getDerivativeOfRotationToBaseFrame( currentTime );
-            currentRotationMatrixDerivativeToTargetFrame =
-                    phobosRotationalEphemeris->getDerivativeOfRotationToTargetFrame( currentTime );
-
-
-            currentTime += timeStep;
-        }
-
-       // std::cout<<"Freq: "<<std::setprecision( 16 )<<std::sqrt( frequencySquared )<<" "<<alpha<<" "<<beta<<std::endl;
-    }
-}
-
-
 BOOST_AUTO_TEST_SUITE_END( )
 
 } // namespace unit_tests
 
-} // namespace tudat
-=======
-} // namespace unit_tests
-
-} // namespace tudat
->>>>>>> 599026eb
+} // namespace tudat