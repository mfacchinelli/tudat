--- conflicted
+++ resolved
@@ -51,7 +51,6 @@
 
 namespace tudat
 {
-
 namespace unit_tests
 {
 
@@ -128,8 +127,6 @@
     bodyMap[ "Phobos" ]->setRotationalEphemeris( boost::make_shared< TabulatedRotationalEphemeris< double, double > >(
                                                      dummyInterpolator, "ECLIPJ2000", "Phobos_Fixed" ) );
 
-<<<<<<< HEAD
-=======
     Eigen::Vector6d phobosKeplerElements = Eigen::Vector6d::Zero( );
     phobosKeplerElements( 0 ) = phobosSemiMajorAxis;
 
@@ -138,7 +135,6 @@
                                            "Mars", "ECLIPJ2000" ) );
 
 
->>>>>>> fa050b78
     return bodyMap;
 }
 
@@ -147,280 +143,14 @@
 //! Function to test torque-free propagation with initial rotation around one of its principal axes
 BOOST_AUTO_TEST_CASE( testSimpleRotationalDynamicsPropagation )
 {
-    for( int propagatorType = 0; propagatorType < 3; propagatorType++ )
+    //Load spice kernels.
+    spice_interface::loadStandardSpiceKernels( );
+
+    // Perform test for initial rotationa about body-fixed x, y and z axes.
+    for( unsigned axisCase = 0; axisCase < 3; axisCase++ )
     {
-        //Load spice kernels.
-        spice_interface::loadStandardSpiceKernels( );
-
-        // Perform test for initial rotationa about body-fixed x, y and z axes.
-        for( unsigned axisCase = 0; axisCase < 3; axisCase++ )
-        {
-            // Retrieve list of body objects.
-            NamedBodyMap bodyMap = getTestBodyMap( 9376.0E3 );
-
-            // Define time range of test.
-            double initialEphemerisTime = 1.0E7;
-            double finalEphemerisTime = initialEphemerisTime + 10.0 * 86400.0;
-
-            // Set torques between bodies that are to be taken into account.
-            SelectedTorqueMap torqueMap;
-            std::vector< std::string > bodiesToIntegrate;
-            bodiesToIntegrate.push_back( "Phobos" );
-
-            // Define mean motion (equal to rotation rate).
-            double phobosSemiMajorAxis = 9376.0E3;
-            double meanMotion = std::sqrt( getBodyGravitationalParameter( "Mars" ) / std::pow( phobosSemiMajorAxis, 3.0 ) );
-
-            // Define initial rotational state
-            Eigen::Quaterniond initialRotation =
-                    reference_frames::getRotatingPlanetocentricToLocalVerticalFrameTransformationQuaternion(
-                        0.2, 0.7 );
-            Eigen::Matrix3d initialRotationMatrixToBaseFrame = initialRotation.toRotationMatrix( );
-            Eigen::Matrix3d initialRotationMatrixToTargetFrame = initialRotationMatrixToBaseFrame.transpose( );
-            Eigen::VectorXd systemInitialState = Eigen::VectorXd::Zero( 7 );
-            systemInitialState.segment( 0, 4 ) = linear_algebra::convertQuaternionToVectorFormat(
-                        initialRotation );
-            systemInitialState( 4 + axisCase ) = meanMotion;
-
-            // Create torque models
-            basic_astrodynamics::TorqueModelMap torqueModelMap = createTorqueModelsMap(
-                        bodyMap, torqueMap );
-
-            // Define propagator settings.
-            boost::shared_ptr< RotationalStatePropagatorSettings< double > > propagatorSettings =
-                    boost::make_shared< RotationalStatePropagatorSettings< double > >
-                    ( torqueModelMap, bodiesToIntegrate, systemInitialState, boost::make_shared< PropagationTimeTerminationSettings >(
-                          finalEphemerisTime ), static_cast< RotationalPropagatorType >( propagatorType ) );
-
-            // Define integrator settings.
-            boost::shared_ptr< numerical_integrators::IntegratorSettings< > > integratorSettings =
-                    boost::make_shared< RungeKuttaVariableStepSizeSettings< > >
-                    ( rungeKuttaVariableStepSize,
-                      initialEphemerisTime, 10.0,
-                      RungeKuttaCoefficients::rungeKuttaFehlberg78,
-                      2.0, 30.0, 1.0E-13, 1.0E-13 );
-
-            // Propagate dynamics
-            SingleArcDynamicsSimulator< double > dynamicsSimulator(
-                        bodyMap, integratorSettings, propagatorSettings, true, false, true );
-
-
-            // Retrieve Phobos rotation model with reset rotational state
-            boost::shared_ptr< RotationalEphemeris > phobosRotationalEphemeris = bodyMap[ "Phobos" ]->getRotationalEphemeris( );
-
-            // Declare rotational velocity vectors to compute/expect
-            Eigen::Vector3d currentRotationalVelocityInTargetFrame, currentRotationalVelocityInBaseFrame;
-            Eigen::Vector3d expectedRotationalVelocityVectorInBaseFrame;
-
-            // Declare rotation rate in body-fixed frame (constant)
-            Eigen::Vector3d expectedRotationalVelocityVectorInTargetFrame = Eigen::Vector3d::Zero( );
-            expectedRotationalVelocityVectorInTargetFrame( axisCase ) = meanMotion;
-
-            // Declare rotatio matrices to compute/expect
-            Eigen::Matrix3d currentRotationMatrixToTargetFrame, currentRotationMatrixToBaseFrame;
-            Eigen::Matrix3d expectedRotationMatrixToTargetFrame, expectedRotationMatrixToBaseFrame;
-
-            // Declare rotatio matrix derivatives to compute/expect
-            Eigen::Matrix3d currentRotationMatrixDerivativeToTargetFrame, currentRotationMatrixDerivativeToBaseFrame,
-                    currentIndirectRotationMatrixDerivative;
-            Eigen::Matrix3d expectedRotationMatrixDerivativeToTargetFrame, expectedRotationMatrixDerivativeToBaseFrame;
-
-            // Declare expected rotation matrices w.r.t. initial rotational state
-            Eigen::Matrix3d expectedRotationToTargetFrameFromInitialRotation, expectedRotationToBaseFrameFromInitialRotation;
-
-            // Compare expected and true rotational state for list of times
-            double startTime = initialEphemerisTime;
-            double endTime = initialEphemerisTime + 601.0;//finalEphemerisTime - 3600.0;
-            double currentTime = startTime;
-            double timeStep = 600.0;
-            while ( currentTime < endTime )
-            {
-                // Define expected rotation angle
-                double currentAngle = meanMotion * ( currentTime - initialEphemerisTime );
-
-                // Compute expected rotation matrices and compare to result from ephemerides
-                Eigen::Vector3d rotationAxis;
-                if( axisCase == 0 )
-                {
-                    rotationAxis = Eigen::Vector3d::UnitX( );
-                }
-                else if( axisCase == 1 )
-                {
-                    rotationAxis = Eigen::Vector3d::UnitY( );
-                }
-                else if( axisCase == 2 )
-                {
-                    rotationAxis = Eigen::Vector3d::UnitZ( );
-                }
-
-                Eigen::Matrix3d baseRotationToTargetFrame =
-                        Eigen::AngleAxisd( -1.0 * currentAngle, rotationAxis ).toRotationMatrix( );
-
-                currentRotationMatrixToTargetFrame = phobosRotationalEphemeris->getRotationToTargetFrame( currentTime );
-                expectedRotationToTargetFrameFromInitialRotation =
-                        baseRotationToTargetFrame * initialRotationMatrixToTargetFrame;
-                for( unsigned int i = 0; i < 3; i++ )
-                {
-                    for( unsigned int j = 0; j < 3; j++ )
-                    {
-                        BOOST_CHECK_SMALL( std::fabs( currentRotationMatrixToTargetFrame( i, j ) -
-                                                      expectedRotationToTargetFrameFromInitialRotation( i, j ) ), 1.0E-10 );
-                    }
-                }
-
-                currentRotationMatrixToBaseFrame = phobosRotationalEphemeris->getRotationToBaseFrame( currentTime );
-                expectedRotationToBaseFrameFromInitialRotation =
-                        initialRotationMatrixToBaseFrame * baseRotationToTargetFrame.transpose( );
-                for( unsigned int i = 0; i < 3; i++ )
-                {
-                    for( unsigned int j = 0; j < 3; j++ )
-                    {
-                        BOOST_CHECK_SMALL( std::fabs( currentRotationMatrixToBaseFrame( i, j ) -
-                                                      expectedRotationToBaseFrameFromInitialRotation( i, j ) ), 1.0E-10 );
-                    }
-                }
-
-                // Compute expected rotation matrix derivatives and compare to result from ephemerides
-                currentRotationMatrixDerivativeToTargetFrame =
-                        phobosRotationalEphemeris->getDerivativeOfRotationToTargetFrame( currentTime );
-                Eigen::Matrix3d premultiplierMatrix;
-
-                if( axisCase == 0 )
-                {
-                    premultiplierMatrix = reference_frames::X_AXIS_ROTATION_MATRIX_DERIVATIVE_PREMULTIPLIER;
-                }
-                else if( axisCase == 1 )
-                {
-                    premultiplierMatrix = reference_frames::Y_AXIS_ROTATION_MATRIX_DERIVATIVE_PREMULTIPLIER ;
-                }
-                else if( axisCase == 2 )
-                {
-                    premultiplierMatrix = reference_frames::Z_AXIS_ROTATION_MATRIX_DERIVATIVE_PREMULTIPLIER ;
-                }
-
-                expectedRotationMatrixDerivativeToTargetFrame =
-                        meanMotion * premultiplierMatrix * baseRotationToTargetFrame *
-                        initialRotationMatrixToTargetFrame;
-
-                for( unsigned int i = 0; i < 3; i++ )
-                {
-                    for( unsigned int j = 0; j < 3; j++ )
-                    {
-                        BOOST_CHECK_SMALL( std::fabs( currentRotationMatrixDerivativeToTargetFrame( i, j ) -
-                                                      expectedRotationMatrixDerivativeToTargetFrame( i, j ) ), meanMotion * 1.0E-10 );
-                    }
-                }
-
-                currentRotationMatrixDerivativeToBaseFrame =
-                        phobosRotationalEphemeris->getDerivativeOfRotationToBaseFrame( currentTime );
-                expectedRotationMatrixDerivativeToBaseFrame =
-                        expectedRotationMatrixDerivativeToTargetFrame.transpose( );
-
-                for( unsigned int i = 0; i < 3; i++ )
-                {
-                    for( unsigned int j = 0; j < 3; j++ )
-                    {
-                        BOOST_CHECK_SMALL( std::fabs( currentRotationMatrixDerivativeToBaseFrame( i, j ) -
-                                                      expectedRotationMatrixDerivativeToBaseFrame( i, j ) ), meanMotion * 1.0E-10 );
-                    }
-                }
-
-                // Compute expected angular velocity vectors and compare to result from ephemerides
-                currentRotationalVelocityInTargetFrame =
-                        phobosRotationalEphemeris->getRotationalVelocityVectorInTargetFrame( currentTime );
-                BOOST_CHECK_SMALL( std::fabs( currentRotationalVelocityInTargetFrame( 0 ) -
-                                              expectedRotationalVelocityVectorInTargetFrame( 0 ) ),
-                                   meanMotion * 1.0E-15 );
-                BOOST_CHECK_SMALL( std::fabs( currentRotationalVelocityInTargetFrame( 1 ) -
-                                              expectedRotationalVelocityVectorInTargetFrame( 1 ) ),
-                                   meanMotion * 1.0E-15 );
-                BOOST_CHECK_SMALL( std::fabs( currentRotationalVelocityInTargetFrame( 2 ) -
-                                              expectedRotationalVelocityVectorInTargetFrame( 2 ) ),
-                                   meanMotion * 1.0E-15 );
-
-                currentRotationalVelocityInBaseFrame =
-                        phobosRotationalEphemeris->getRotationalVelocityVectorInBaseFrame( currentTime );
-                expectedRotationalVelocityVectorInBaseFrame =
-                        currentRotationMatrixToBaseFrame * expectedRotationalVelocityVectorInTargetFrame;
-                BOOST_CHECK_SMALL( std::fabs( currentRotationalVelocityInBaseFrame( 0 ) -
-                                              expectedRotationalVelocityVectorInBaseFrame( 0 ) ),
-                                   meanMotion * 1.0E-15 );
-                BOOST_CHECK_SMALL( std::fabs( currentRotationalVelocityInBaseFrame( 1 ) -
-                                              expectedRotationalVelocityVectorInBaseFrame( 1 ) ),
-                                   meanMotion * 1.0E-15 );
-                BOOST_CHECK_SMALL( std::fabs( currentRotationalVelocityInBaseFrame( 2 ) -
-                                              expectedRotationalVelocityVectorInBaseFrame( 2 ) ),
-                                   meanMotion * 1.0E-15 );
-
-                currentTime += timeStep;
-            }
-
-            Eigen::Matrix3d numericalRotationMatrixDerivativeToBaseFrame, numericalRotationMatrixDerivativeToTargetFrame;
-            Eigen::Matrix3d upperturbedMatrix, downperturbedMatrix;
-
-            // Test whether rotation matrix derivatives are consistent with rotation matrices (using central differences)
-            double timePerturbation = 0.1;
-            currentTime = startTime + timeStep;
-            while ( currentTime < endTime )
-            {
-                // Test rotation matrix derivative to base frame
-                currentRotationMatrixDerivativeToBaseFrame =
-                        phobosRotationalEphemeris->getDerivativeOfRotationToBaseFrame( currentTime );
-
-                upperturbedMatrix =
-                        phobosRotationalEphemeris->getRotationToBaseFrame( currentTime + timePerturbation ).toRotationMatrix( );
-                downperturbedMatrix =
-                        phobosRotationalEphemeris->getRotationToBaseFrame( currentTime - timePerturbation ).toRotationMatrix( );
-                numericalRotationMatrixDerivativeToBaseFrame =
-                        ( upperturbedMatrix - downperturbedMatrix ) / ( 2.0 * timePerturbation );
-
-                for( unsigned int i = 0; i < 3; i++ )
-                {
-                    for( unsigned int j = 0; j < 3; j++ )
-                    {
-                        BOOST_CHECK_SMALL( std::fabs( numericalRotationMatrixDerivativeToBaseFrame( i, j ) -
-                                                      currentRotationMatrixDerivativeToBaseFrame( i, j ) ), 1.0E-12 );
-                    }
-                }
-
-                // Test rotation matrix derivative to target frame
-                currentRotationMatrixDerivativeToTargetFrame =
-                        phobosRotationalEphemeris->getDerivativeOfRotationToTargetFrame( currentTime );
-
-                upperturbedMatrix =
-                        phobosRotationalEphemeris->getRotationToTargetFrame( currentTime + timePerturbation ).toRotationMatrix( );
-                downperturbedMatrix =
-                        phobosRotationalEphemeris->getRotationToTargetFrame( currentTime - timePerturbation ).toRotationMatrix( );
-                numericalRotationMatrixDerivativeToTargetFrame =
-                        ( upperturbedMatrix - downperturbedMatrix ) / ( 2.0 * timePerturbation );
-
-                for( unsigned int i = 0; i < 3; i++ )
-                {
-                    for( unsigned int j = 0; j < 3; j++ )
-                    {
-                        BOOST_CHECK_SMALL( std::fabs( numericalRotationMatrixDerivativeToTargetFrame( i, j ) -
-                                                      currentRotationMatrixDerivativeToTargetFrame( i, j ) ), 1.0E-12 );
-                    }
-                }
-
-                currentTime += timeStep;
-
-            }
-        }
-    }
-}
-
-//! Function to test torque-free propagation with initial rotation not around one of its principal axes. The compuited results
-//! are compared to the expected precession
-BOOST_AUTO_TEST_CASE( testSimpleRotationalDynamicsPropagationWithObliquity )
-{
-    for( int propagatorType = 0; propagatorType < 3; propagatorType++ )
-    {
-        //Load spice kernels.
-        spice_interface::loadStandardSpiceKernels( );
-
         // Retrieve list of body objects.
-        NamedBodyMap bodyMap = getTestBodyMap( 9376.0E3, 1 );
+        NamedBodyMap bodyMap = getTestBodyMap( 9376.0E3 );
 
         // Define time range of test.
         double initialEphemerisTime = 1.0E7;
@@ -433,23 +163,28 @@
 
         // Define mean motion (equal to rotation rate).
         double phobosSemiMajorAxis = 9376.0E3;
-        double meanMotion = std::sqrt( getBodyGravitationalParameter( "Mars" ) /
-                                       std::pow( phobosSemiMajorAxis, 3.0 ) );
+        double meanMotion = std::sqrt( getBodyGravitationalParameter( "Mars" ) / std::pow( phobosSemiMajorAxis, 3.0 ) );
 
         // Define initial rotational state
-        Eigen::Quaterniond nominalInitialRotation = Eigen::Quaterniond( 1.0, 0.0, 0.0, 0.0 );
-        double initialObliquity = 20.0 * mathematical_constants::PI / 180.0;
+        Eigen::Quaterniond initialRotation =
+                reference_frames::getRotatingPlanetocentricToLocalVerticalFrameTransformationQuaternion(
+                    0.2, 0.7 );
+        Eigen::Matrix3d initialRotationMatrixToBaseFrame = initialRotation.toRotationMatrix( );
+        Eigen::Matrix3d initialRotationMatrixToTargetFrame = initialRotationMatrixToBaseFrame.transpose( );
         Eigen::VectorXd systemInitialState = Eigen::VectorXd::Zero( 7 );
         systemInitialState.segment( 0, 4 ) = linear_algebra::convertQuaternionToVectorFormat(
-                    Eigen::AngleAxisd( -initialObliquity, Eigen::Vector3d::UnitX( ) ) * nominalInitialRotation );
-        double initialXAngularVelocity = 0.1 * meanMotion;
-        systemInitialState( 4 ) = initialXAngularVelocity;
-        systemInitialState( 5 ) = 0.0 * meanMotion;
-        systemInitialState( 6 ) = meanMotion;
+                    initialRotation );
+        systemInitialState( 4 + axisCase ) = meanMotion;
 
         // Create torque models
         basic_astrodynamics::TorqueModelMap torqueModelMap = createTorqueModelsMap(
                     bodyMap, torqueMap, bodiesToIntegrate );
+
+        // Define propagator settings.
+        boost::shared_ptr< RotationalStatePropagatorSettings< double > > propagatorSettings =
+                boost::make_shared< RotationalStatePropagatorSettings< double > >
+                ( torqueModelMap, bodiesToIntegrate, systemInitialState, boost::make_shared< PropagationTimeTerminationSettings >(
+                      finalEphemerisTime ) );
 
         // Define integrator settings.
         boost::shared_ptr< numerical_integrators::IntegratorSettings< > > integratorSettings =
@@ -457,13 +192,9 @@
                 ( rungeKuttaVariableStepSize,
                   initialEphemerisTime, 10.0,
                   RungeKuttaCoefficients::rungeKuttaFehlberg78,
-                  30.0, 300.0, 1.0E-14, 1.0E-14 );
-
-        // Define propagator settings.
-        boost::shared_ptr< RotationalStatePropagatorSettings< double > > propagatorSettings =
-                boost::make_shared< RotationalStatePropagatorSettings< double > >
-                ( torqueModelMap, bodiesToIntegrate, systemInitialState, boost::make_shared< PropagationTimeTerminationSettings >(
-                      finalEphemerisTime ), static_cast< RotationalPropagatorType >( propagatorType ) );
+                  2.0, 30.0, 1.0E-13, 1.0E-13 );
+
+
 
         // Propagate dynamics
         SingleArcDynamicsSimulator< double > dynamicsSimulator(
@@ -473,41 +204,166 @@
         // Retrieve Phobos rotation model with reset rotational state
         boost::shared_ptr< RotationalEphemeris > phobosRotationalEphemeris = bodyMap[ "Phobos" ]->getRotationalEphemeris( );
 
-        // Declare vectors/matrices to be used in test
-        Eigen::Vector3d currentRotationalVelocityInBaseFrame, currentRotationalVelocityInTargetFrame,
-                indirectRotationalVelocityInBaseFrame;
-        Eigen::Matrix3d currentRotationMatrixToBaseFrame, currentRotationMatrixToTargetFrame;
-        Eigen::Matrix3d currentRotationMatrixDerivativeToBaseFrame, currentRotationMatrixDerivativeToTargetFrame;
+        // Declare rotational velocity vectors to compute/expect
+        Eigen::Vector3d currentRotationalVelocityInTargetFrame, currentRotationalVelocityInBaseFrame;
+        Eigen::Vector3d expectedRotationalVelocityVectorInBaseFrame;
+
+        // Declare rotation rate in body-fixed frame (constant)
+        Eigen::Vector3d expectedRotationalVelocityVectorInTargetFrame = Eigen::Vector3d::Zero( );
+        expectedRotationalVelocityVectorInTargetFrame( axisCase ) = meanMotion;
+
+        // Declare rotatio matrices to compute/expect
+        Eigen::Matrix3d currentRotationMatrixToTargetFrame, currentRotationMatrixToBaseFrame;
+        Eigen::Matrix3d expectedRotationMatrixToTargetFrame, expectedRotationMatrixToBaseFrame;
+
+        // Declare rotatio matrix derivatives to compute/expect
+        Eigen::Matrix3d currentRotationMatrixDerivativeToTargetFrame, currentRotationMatrixDerivativeToBaseFrame,
+                currentIndirectRotationMatrixDerivative;
+        Eigen::Matrix3d expectedRotationMatrixDerivativeToTargetFrame, expectedRotationMatrixDerivativeToBaseFrame;
+
+        // Declare expected rotation matrices w.r.t. initial rotational state
+        Eigen::Matrix3d expectedRotationToTargetFrameFromInitialRotation, expectedRotationToBaseFrameFromInitialRotation;
+
+        // Compare expected and true rotational state for list of times
+        double startTime = initialEphemerisTime;
+        double endTime = finalEphemerisTime - 3600.0;
+        double currentTime = startTime;
+        double timeStep = 600.0;
+        while ( currentTime < endTime )
+        {
+            // Define expected rotation angle
+            double currentAngle = meanMotion * ( currentTime - initialEphemerisTime );
+
+            // Compute expected rotation matrices and compare to result from ephemerides
+            Eigen::Vector3d rotationAxis;
+            if( axisCase == 0 )
+            {
+                rotationAxis = Eigen::Vector3d::UnitX( );
+            }
+            else if( axisCase == 1 )
+            {
+                rotationAxis = Eigen::Vector3d::UnitY( );
+            }
+            else if( axisCase == 2 )
+            {
+                rotationAxis = Eigen::Vector3d::UnitZ( );
+            }
+
+            Eigen::Matrix3d baseRotationToTargetFrame =
+                    Eigen::AngleAxisd( -1.0 * currentAngle, rotationAxis ).toRotationMatrix( );
+
+            currentRotationMatrixToTargetFrame = phobosRotationalEphemeris->getRotationToTargetFrame( currentTime );
+            expectedRotationToTargetFrameFromInitialRotation =
+                    baseRotationToTargetFrame * initialRotationMatrixToTargetFrame;
+            for( unsigned int i = 0; i < 3; i++ )
+            {
+                for( unsigned int j = 0; j < 3; j++ )
+                {
+                    BOOST_CHECK_SMALL(
+                                std::fabs( currentRotationMatrixToTargetFrame( i, j ) -
+                                           expectedRotationToTargetFrameFromInitialRotation( i, j ) ), 1.0E-10 );
+                }
+            }
+
+            currentRotationMatrixToBaseFrame = phobosRotationalEphemeris->getRotationToBaseFrame( currentTime );
+            expectedRotationToBaseFrameFromInitialRotation =
+                    initialRotationMatrixToBaseFrame * baseRotationToTargetFrame.transpose( );
+            for( unsigned int i = 0; i < 3; i++ )
+            {
+                for( unsigned int j = 0; j < 3; j++ )
+                {
+                    BOOST_CHECK_SMALL(
+                                std::fabs( currentRotationMatrixToBaseFrame( i, j ) -
+                                           expectedRotationToBaseFrameFromInitialRotation( i, j ) ), 1.0E-10 );
+                }
+            }
+
+            // Compute expected rotation matrix derivatives and compare to result from ephemerides
+            currentRotationMatrixDerivativeToTargetFrame =
+                    phobosRotationalEphemeris->getDerivativeOfRotationToTargetFrame( currentTime );
+            Eigen::Matrix3d premultiplierMatrix;
+
+            if( axisCase == 0 )
+            {
+                premultiplierMatrix = reference_frames::X_AXIS_ROTATION_MATRIX_DERIVATIVE_PREMULTIPLIER;
+            }
+            else if( axisCase == 1 )
+            {
+                premultiplierMatrix = reference_frames::Y_AXIS_ROTATION_MATRIX_DERIVATIVE_PREMULTIPLIER ;
+            }
+            else if( axisCase == 2 )
+            {
+                premultiplierMatrix = reference_frames::Z_AXIS_ROTATION_MATRIX_DERIVATIVE_PREMULTIPLIER ;
+            }
+
+            expectedRotationMatrixDerivativeToTargetFrame =
+                    meanMotion * premultiplierMatrix * baseRotationToTargetFrame *
+                    initialRotationMatrixToTargetFrame;
+
+            for( unsigned int i = 0; i < 3; i++ )
+            {
+                for( unsigned int j = 0; j < 3; j++ )
+                {
+                    BOOST_CHECK_SMALL(
+                                std::fabs( currentRotationMatrixDerivativeToTargetFrame( i, j ) -
+                                           expectedRotationMatrixDerivativeToTargetFrame( i, j ) ), meanMotion * 1.0E-10 );
+                }
+            }
+
+            currentRotationMatrixDerivativeToBaseFrame =
+                    phobosRotationalEphemeris->getDerivativeOfRotationToBaseFrame( currentTime );
+            expectedRotationMatrixDerivativeToBaseFrame =
+                    expectedRotationMatrixDerivativeToTargetFrame.transpose( );
+
+            for( unsigned int i = 0; i < 3; i++ )
+            {
+                for( unsigned int j = 0; j < 3; j++ )
+                {
+                    BOOST_CHECK_SMALL(
+                                std::fabs( currentRotationMatrixDerivativeToBaseFrame( i, j ) -
+                                           expectedRotationMatrixDerivativeToBaseFrame( i, j ) ), meanMotion * 1.0E-10 );
+                }
+            }
+
+            // Compute expected angular velocity vectors and compare to result from ephemerides
+            currentRotationalVelocityInTargetFrame =
+                    phobosRotationalEphemeris->getRotationalVelocityVectorInTargetFrame( currentTime );
+            BOOST_CHECK_SMALL( std::fabs( currentRotationalVelocityInTargetFrame( 0 ) -
+                                          expectedRotationalVelocityVectorInTargetFrame( 0 ) ),
+                               meanMotion * 1.0E-15 );
+            BOOST_CHECK_SMALL( std::fabs( currentRotationalVelocityInTargetFrame( 1 ) -
+                                          expectedRotationalVelocityVectorInTargetFrame( 1 ) ),
+                               meanMotion * 1.0E-15 );
+            BOOST_CHECK_SMALL( std::fabs( currentRotationalVelocityInTargetFrame( 2 ) -
+                                          expectedRotationalVelocityVectorInTargetFrame( 2 ) ),
+                               meanMotion * 1.0E-15 );
+
+            currentRotationalVelocityInBaseFrame =
+                    phobosRotationalEphemeris->getRotationalVelocityVectorInBaseFrame( currentTime );
+            expectedRotationalVelocityVectorInBaseFrame =
+                    currentRotationMatrixToBaseFrame * expectedRotationalVelocityVectorInTargetFrame;
+            BOOST_CHECK_SMALL( std::fabs( currentRotationalVelocityInBaseFrame( 0 ) -
+                                          expectedRotationalVelocityVectorInBaseFrame( 0 ) ),
+                               meanMotion * 1.0E-15 );
+            BOOST_CHECK_SMALL( std::fabs( currentRotationalVelocityInBaseFrame( 1 ) -
+                                          expectedRotationalVelocityVectorInBaseFrame( 1 ) ),
+                               meanMotion * 1.0E-15 );
+            BOOST_CHECK_SMALL( std::fabs( currentRotationalVelocityInBaseFrame( 2 ) -
+                                          expectedRotationalVelocityVectorInBaseFrame( 2 ) ),
+                               meanMotion * 1.0E-15 );
+
+            currentTime += timeStep;
+        }
+
         Eigen::Matrix3d numericalRotationMatrixDerivativeToBaseFrame, numericalRotationMatrixDerivativeToTargetFrame;
         Eigen::Matrix3d upperturbedMatrix, downperturbedMatrix;
 
-        //    Eigen::Vector3d eulerAngles, calculatedEulerAngleRates, expectedEulerAngleRates;
-        //    double eulerPhase = 0.0;
-
-        // Compare expected and true rotational state for list of times
-        double startTime = initialEphemerisTime + 3600.0;
-        double endTime = finalEphemerisTime - 3600.0;
-        double currentTime = startTime;
-        double timeStep = ( endTime - startTime ) / 20.0;
+        // Test whether rotation matrix derivatives are consistent with rotation matrices (using central differences)
         double timePerturbation = 0.1;
-
-        double eulerFrequency = ( 0.5024 - 0.4265 ) / 0.4265 * meanMotion;
-
+        currentTime = startTime + timeStep;
         while ( currentTime < endTime )
         {
-            currentRotationalVelocityInTargetFrame =
-                    phobosRotationalEphemeris->getRotationalVelocityVectorInTargetFrame( currentTime );
-
-            // Compare propagated and expected angular velocity vecots
-            BOOST_CHECK_SMALL( currentRotationalVelocityInTargetFrame( 0 ) -
-                               initialXAngularVelocity * std::cos( eulerFrequency * ( currentTime - initialEphemerisTime ) ),
-                               1.0E-15 );
-            BOOST_CHECK_SMALL( currentRotationalVelocityInTargetFrame( 1 ) -
-                               initialXAngularVelocity * std::sin( eulerFrequency * ( currentTime - initialEphemerisTime ) ),
-                               1.0E-15 );
-            BOOST_CHECK_CLOSE_FRACTION( currentRotationalVelocityInTargetFrame( 2 ), meanMotion, 1.0E-15 );
-
-            // Compare rotation matrix derivative to base frame with finite difference result
+            // Test rotation matrix derivative to base frame
             currentRotationMatrixDerivativeToBaseFrame =
                     phobosRotationalEphemeris->getDerivativeOfRotationToBaseFrame( currentTime );
 
@@ -528,7 +384,7 @@
                 }
             }
 
-            // Compare rotation matrix derivative to target frame with finite difference result
+            // Test rotation matrix derivative to target frame
             currentRotationMatrixDerivativeToTargetFrame =
                     phobosRotationalEphemeris->getDerivativeOfRotationToTargetFrame( currentTime );
 
@@ -549,15 +405,6 @@
                 }
             }
 
-<<<<<<< HEAD
-            // Test consistency between rotation matrix and derivative with expected angular velocity vector
-            indirectRotationalVelocityInBaseFrame =
-                    getRotationalVelocityVectorInBaseFrameFromMatrices(
-                        phobosRotationalEphemeris->getRotationToTargetFrame( currentTime ).toRotationMatrix( ),
-                        phobosRotationalEphemeris->getDerivativeOfRotationToBaseFrame( currentTime ) );
-
-            currentRotationalVelocityInBaseFrame = phobosRotationalEphemeris->getRotationalVelocityVectorInBaseFrame( currentTime );
-=======
             currentTime += timeStep;
 
         }
@@ -670,23 +517,59 @@
 
         for( unsigned int i = 0; i < 3; i++ )
         {
->>>>>>> fa050b78
             for( unsigned int j = 0; j < 3; j++ )
             {
-                BOOST_CHECK_SMALL( std::fabs( indirectRotationalVelocityInBaseFrame( j ) -
-                                              currentRotationalVelocityInBaseFrame( j ) ), 1.0E-15 );
-            }
-
-            currentRotationalVelocityInBaseFrame =
-                    phobosRotationalEphemeris->getRotationToBaseFrame( currentTime ) * currentRotationalVelocityInTargetFrame;
+                BOOST_CHECK_SMALL(
+                            std::fabs( numericalRotationMatrixDerivativeToBaseFrame( i, j ) -
+                                       currentRotationMatrixDerivativeToBaseFrame( i, j ) ), 1.0E-12 );
+            }
+        }
+
+        // Compare rotation matrix derivative to target frame with finite difference result
+        currentRotationMatrixDerivativeToTargetFrame =
+                phobosRotationalEphemeris->getDerivativeOfRotationToTargetFrame( currentTime );
+
+        upperturbedMatrix =
+                phobosRotationalEphemeris->getRotationToTargetFrame( currentTime + timePerturbation ).toRotationMatrix( );
+        downperturbedMatrix =
+                phobosRotationalEphemeris->getRotationToTargetFrame( currentTime - timePerturbation ).toRotationMatrix( );
+        numericalRotationMatrixDerivativeToTargetFrame =
+                ( upperturbedMatrix - downperturbedMatrix ) / ( 2.0 * timePerturbation );
+
+        for( unsigned int i = 0; i < 3; i++ )
+        {
             for( unsigned int j = 0; j < 3; j++ )
             {
-                BOOST_CHECK_SMALL( std::fabs( indirectRotationalVelocityInBaseFrame( j ) -
-                                              currentRotationalVelocityInBaseFrame( j ) ), 1.0E-15 );
-            }
-
-            currentTime += timeStep;
-        }
+                BOOST_CHECK_SMALL(
+                            std::fabs( numericalRotationMatrixDerivativeToTargetFrame( i, j ) -
+                                       currentRotationMatrixDerivativeToTargetFrame( i, j ) ), 1.0E-12 );
+            }
+        }
+
+        // Test consistency between rotation matrix and derivative with expected angular velocity vector
+        indirectRotationalVelocityInBaseFrame =
+                getRotationalVelocityVectorInBaseFrameFromMatrices(
+                    phobosRotationalEphemeris->getRotationToTargetFrame( currentTime ).toRotationMatrix( ),
+                    phobosRotationalEphemeris->getDerivativeOfRotationToBaseFrame( currentTime ) );
+
+        currentRotationalVelocityInBaseFrame = phobosRotationalEphemeris->getRotationalVelocityVectorInBaseFrame( currentTime );
+        for( unsigned int j = 0; j < 3; j++ )
+        {
+            BOOST_CHECK_SMALL(
+                        std::fabs( indirectRotationalVelocityInBaseFrame( j ) -
+                                   currentRotationalVelocityInBaseFrame( j ) ), 1.0E-15 );
+        }
+
+        currentRotationalVelocityInBaseFrame =
+                phobosRotationalEphemeris->getRotationToBaseFrame( currentTime ) * currentRotationalVelocityInTargetFrame;
+        for( unsigned int j = 0; j < 3; j++ )
+        {
+            BOOST_CHECK_SMALL(
+                        std::fabs( indirectRotationalVelocityInBaseFrame( j ) -
+                                   currentRotationalVelocityInBaseFrame( j ) ), 1.0E-15 );
+        }
+
+        currentTime += timeStep;
     }
 }
 
@@ -694,6 +577,7 @@
 //! check if aerodynamic angles and force coefficients are indeed taken from propagated rotation.
 BOOST_AUTO_TEST_CASE( testRotationalAndTranslationalDynamicsPropagation )
 {
+
     // Load Spice kernels.
     spice_interface::loadStandardSpiceKernels( );
 
@@ -757,68 +641,60 @@
     setGlobalFrameBodyEphemerides( bodyMap, "SSB", "J2000" );
 
     // Test simulation with and without torques.
-    for( int propagatorType = 0; propagatorType < 3; propagatorType++ )
+    for( int simulationCase = 0; simulationCase < 2; simulationCase++ )
     {
-        for( int simulationCase = 0; simulationCase < 2; simulationCase++ )
-        {
-            // Define propagator settings variables.
-            SelectedAccelerationMap accelerationMap;
-            std::vector< std::string > bodiesToPropagate;
-            std::vector< std::string > centralBodies;
-
-            // Define acceleration model settings.
-            std::map< std::string, std::vector< boost::shared_ptr< AccelerationSettings > > > accelerationsOfApollo;
-            accelerationsOfApollo[ "Earth" ].push_back( boost::make_shared< SphericalHarmonicAccelerationSettings >( 4, 0 ) );
-            accelerationsOfApollo[ "Earth" ].push_back( boost::make_shared< AccelerationSettings >( aerodynamic ) );
-            accelerationMap[  "Apollo" ] = accelerationsOfApollo;
-
-            bodiesToPropagate.push_back( "Apollo" );
-            centralBodies.push_back( "Earth" );
-
-            // Create acceleration models
-            basic_astrodynamics::AccelerationMap accelerationModelMap = createAccelerationModelsMap(
-                        bodyMap, accelerationMap, bodiesToPropagate, centralBodies );
-
-            // Set spherical elements for Apollo.
-            Eigen::Vector6d apolloSphericalEntryState;
-            apolloSphericalEntryState( SphericalOrbitalStateElementIndices::radiusIndex ) =
-                    spice_interface::getAverageRadius( "Earth" ) + 120.0E3;
-            apolloSphericalEntryState( SphericalOrbitalStateElementIndices::latitudeIndex ) = 0.0;
-            apolloSphericalEntryState( SphericalOrbitalStateElementIndices::longitudeIndex ) = 1.2;
-            apolloSphericalEntryState( SphericalOrbitalStateElementIndices::speedIndex ) = 7.4E3;
-            apolloSphericalEntryState( SphericalOrbitalStateElementIndices::flightPathIndex ) =
-                    -1.2 * mathematical_constants::PI / 180.0;
-            apolloSphericalEntryState( SphericalOrbitalStateElementIndices::headingAngleIndex ) = 0.6;
-
-            // Convert apollo state from spherical elements to Cartesian elements.
-            Eigen::Vector6d systemInitialState = convertSphericalOrbitalToCartesianState(
-                        apolloSphericalEntryState );
-            boost::shared_ptr< ephemerides::RotationalEphemeris > earthRotationalEphemeris =
-                    bodyMap.at( "Earth" )->getRotationalEphemeris( );
-            systemInitialState = transformStateToGlobalFrame( systemInitialState, simulationStartEpoch, earthRotationalEphemeris );
-
-            // Define initial rotational state
-            Eigen::Quaterniond initialRotation = Eigen::Quaterniond( Eigen::Matrix3d::Identity( ) );
-            Eigen::VectorXd systemInitialRotationalState = Eigen::VectorXd::Zero( 7 );
-            systemInitialRotationalState.segment( 0, 4 ) = linear_algebra::convertQuaternionToVectorFormat(
-                        initialRotation );
-            systemInitialRotationalState( 4 ) = 1.0E-4;
-
-            // Create torque models
-            SelectedTorqueMap selectedTorqueModelMap;
-            if( simulationCase > 0 )
-            {
-                selectedTorqueModelMap[ "Apollo" ][ "Earth" ].push_back(
-                            boost::make_shared< TorqueSettings >( aerodynamic_torque ) );
-            }
-
-<<<<<<< HEAD
-            basic_astrodynamics::TorqueModelMap torqueModelMap = createTorqueModelsMap(
-                        bodyMap, selectedTorqueModelMap );
-
-            // Define list of dependent variables to save.
-            std::vector< boost::shared_ptr< SingleDependentVariableSaveSettings > > dependentVariablesList;
-=======
+        // Define propagator settings variables.
+        SelectedAccelerationMap accelerationMap;
+        std::vector< std::string > bodiesToPropagate;
+        std::vector< std::string > centralBodies;
+
+        // Define acceleration model settings.
+        std::map< std::string, std::vector< boost::shared_ptr< AccelerationSettings > > > accelerationsOfApollo;
+        accelerationsOfApollo[ "Earth" ].push_back( boost::make_shared< SphericalHarmonicAccelerationSettings >( 4, 0 ) );
+        accelerationsOfApollo[ "Earth" ].push_back( boost::make_shared< AccelerationSettings >( aerodynamic ) );
+        accelerationMap[  "Apollo" ] = accelerationsOfApollo;
+
+        bodiesToPropagate.push_back( "Apollo" );
+        centralBodies.push_back( "Earth" );
+
+        // Create acceleration models
+        basic_astrodynamics::AccelerationMap accelerationModelMap = createAccelerationModelsMap(
+                    bodyMap, accelerationMap, bodiesToPropagate, centralBodies );
+
+        // Set spherical elements for Apollo.
+        Eigen::Vector6d apolloSphericalEntryState;
+        apolloSphericalEntryState( SphericalOrbitalStateElementIndices::radiusIndex ) =
+                spice_interface::getAverageRadius( "Earth" ) + 120.0E3;
+        apolloSphericalEntryState( SphericalOrbitalStateElementIndices::latitudeIndex ) = 0.0;
+        apolloSphericalEntryState( SphericalOrbitalStateElementIndices::longitudeIndex ) = 1.2;
+        apolloSphericalEntryState( SphericalOrbitalStateElementIndices::speedIndex ) = 7.4E3;
+        apolloSphericalEntryState( SphericalOrbitalStateElementIndices::flightPathIndex ) =
+                -1.2 * mathematical_constants::PI / 180.0;
+        apolloSphericalEntryState( SphericalOrbitalStateElementIndices::headingAngleIndex ) = 0.6;
+
+        // Convert apollo state from spherical elements to Cartesian elements.
+        Eigen::Vector6d systemInitialState = convertSphericalOrbitalToCartesianState(
+                    apolloSphericalEntryState );
+        boost::shared_ptr< ephemerides::RotationalEphemeris > earthRotationalEphemeris =
+                bodyMap.at( "Earth" )->getRotationalEphemeris( );
+        systemInitialState = transformStateToGlobalFrame( systemInitialState, simulationStartEpoch, earthRotationalEphemeris );
+
+
+        // Define initial rotational state
+        Eigen::Quaterniond initialRotation = Eigen::Quaterniond( Eigen::Matrix3d::Identity( ) );
+        Eigen::VectorXd systemInitialRotationalState = Eigen::VectorXd::Zero( 7 );
+        systemInitialRotationalState.segment( 0, 4 ) = linear_algebra::convertQuaternionToVectorFormat(
+                    initialRotation );
+        systemInitialRotationalState( 4 ) = 1.0E-4;
+
+        // Create torque models
+        SelectedTorqueMap selectedTorqueModelMap;
+        if( simulationCase > 0 )
+        {
+            selectedTorqueModelMap[ "Apollo" ][ "Earth" ].push_back(
+                        boost::make_shared< TorqueSettings >( aerodynamic_torque ) );
+        }
+
         basic_astrodynamics::TorqueModelMap torqueModelMap = createTorqueModelsMap(
                     bodyMap, selectedTorqueModelMap, bodiesToPropagate );
 
@@ -847,191 +723,169 @@
                         "Apollo", reference_frames::bank_angle   ) );
         if( simulationCase == 1 )
         {
->>>>>>> fa050b78
             dependentVariablesList.push_back(
-                        boost::make_shared< BodyAerodynamicAngleVariableSaveSettings >(
-                            "Apollo", reference_frames::latitude_angle ) );
+                        boost::make_shared< SingleDependentVariableSaveSettings >(
+                            aerodynamic_force_coefficients_dependent_variable, "Apollo" ) );
             dependentVariablesList.push_back(
-                        boost::make_shared< BodyAerodynamicAngleVariableSaveSettings >(
-                            "Apollo", reference_frames::longitude_angle ) );
+                        boost::make_shared< SingleTorqueDependentVariableSaveSettings >(
+                            aerodynamic_torque, "Apollo", "Earth" ) );
             dependentVariablesList.push_back(
-                        boost::make_shared< BodyAerodynamicAngleVariableSaveSettings >(
-                            "Apollo", reference_frames::heading_angle ) );
-            dependentVariablesList.push_back(
-                        boost::make_shared< BodyAerodynamicAngleVariableSaveSettings >(
-                            "Apollo", reference_frames::flight_path_angle ) );
-            dependentVariablesList.push_back(
-                        boost::make_shared< BodyAerodynamicAngleVariableSaveSettings >(
-                            "Apollo", reference_frames::angle_of_attack ) );
-            dependentVariablesList.push_back(
-                        boost::make_shared< BodyAerodynamicAngleVariableSaveSettings >(
-                            "Apollo", reference_frames::angle_of_sideslip ) );
-            dependentVariablesList.push_back(
-                        boost::make_shared< BodyAerodynamicAngleVariableSaveSettings >(
-                            "Apollo", reference_frames::bank_angle   ) );
-            if( simulationCase == 1 )
-            {
-                dependentVariablesList.push_back(
-                            boost::make_shared< SingleDependentVariableSaveSettings >(
-                                aerodynamic_force_coefficients_dependent_variable, "Apollo" ) );
-                dependentVariablesList.push_back(
-                            boost::make_shared< SingleTorqueDependentVariableSaveSettings >(
-                                aerodynamic_torque, "Apollo", "Earth" ) );
-                dependentVariablesList.push_back(
-                            boost::make_shared< SingleDependentVariableSaveSettings >(
-                                total_torque_dependent_variable, "Apollo" ) );
-            }
-
-            // Create object with list of dependent variables
-            boost::shared_ptr< DependentVariableSaveSettings > dependentVariablesToSave =
-                    boost::make_shared< DependentVariableSaveSettings >( dependentVariablesList );
-
-            // Define termination conditions
-            boost::shared_ptr< PropagationTerminationSettings > terminationSettings =
-                    boost::make_shared< PropagationTimeTerminationSettings >( 250.0 );
-
-            // Create propagator settings for rotation.
-            boost::shared_ptr< RotationalStatePropagatorSettings< double > > rotationalPropagatorSettings =
-                    boost::make_shared< RotationalStatePropagatorSettings< double > >
-                    ( torqueModelMap, bodiesToPropagate, systemInitialRotationalState, terminationSettings,
-                      static_cast< RotationalPropagatorType >( propagatorType ) );
-
-            // Create propagation settings for translational dynamics.
-            boost::shared_ptr< TranslationalStatePropagatorSettings< double > > translationalPropagatorSettings =
-                    boost::make_shared< TranslationalStatePropagatorSettings< double > >
-                    ( centralBodies, accelerationModelMap, bodiesToPropagate, systemInitialState,
-                      terminationSettings, cowell );
-
-            // Create full propagator settings for rotation.
-            std::vector< boost::shared_ptr< SingleArcPropagatorSettings< double > > > propagatorSettingsList;
-            propagatorSettingsList.push_back( translationalPropagatorSettings );
-            propagatorSettingsList.push_back( rotationalPropagatorSettings );
-
-            boost::shared_ptr< PropagatorSettings< double > > propagatorSettings =
-                    boost::make_shared< MultiTypePropagatorSettings< double > >(
-                        propagatorSettingsList, terminationSettings, dependentVariablesToSave );
-
-            // Create integrator settings for rotation.
-            boost::shared_ptr< IntegratorSettings< > > integratorSettings =
-                    boost::make_shared< RungeKuttaVariableStepSizeSettings< > >
-                    ( rungeKuttaVariableStepSize, 0.0, 0.02,
-                      RungeKuttaCoefficients::rungeKuttaFehlberg78, 1.0E-4, 0.02, 1.0E-12, 1.0E-12 );
-
-            // Create simulation object and propagate dynamics.
-            SingleArcDynamicsSimulator< > dynamicsSimulator(
-                        bodyMap, integratorSettings, propagatorSettings, true, false, true );
-            std::map< double, Eigen::VectorXd > dependentVariableHistory = dynamicsSimulator.getDependentVariableHistory( );
-            std::map< double, Eigen::VectorXd > propagationHistory = dynamicsSimulator.getEquationsOfMotionNumericalSolution( );
-
-            // Define test variables
-            double currentLatitude, currentLongitude, currentFlightPathAngle, currentHeadingAngle,
-                    currentAngleOfAttack, currentSideslipAngle, currentBankAngle, currentRotationAngle;
-            Eigen::Matrix3d currentInertialToBodyFixedFrameRotation, currentEarthFixedToLVLHFrameRotation,
-                    currentLVLHToTrajectoryFrameRotation,
-                    currentTrajectoryToAerodynamicFrameRotation, currentAerodynamicToBodyFixesFrameRotation,
-                    currentInertialToBodyFixedFrame, expectedInertialToBodyFixedFrame;
-            Eigen::Matrix3d expectedInertialToBodyFixedFrameRotation;
-            boost::shared_ptr< RotationalEphemeris > earthRotationModel = bodyMap.at( "Earth" )->getRotationalEphemeris( );
-            boost::shared_ptr< RotationalEphemeris > apolloRotationModel = bodyMap.at( "Apollo" )->getRotationalEphemeris( );
-
-            // Iterate over saved data, manually compute inertial to body-fixed rotation, and compare to expected matrix for
-            // simulationCase=0; test inertial time-derivative of angular momentum to check consistency with magnitude of torque
-            std::map< double, Eigen::Vector3d > inertialAngularMomentumMap;
-            std::map< double, Eigen::Vector3d > inertialTorqueMap;
-            for( std::map< double, Eigen::VectorXd >::const_iterator variableIterator = dependentVariableHistory.begin( );
-                 variableIterator != dependentVariableHistory.end( ); variableIterator++ )
-            {
-                if( simulationCase == 0 )
+                        boost::make_shared< SingleDependentVariableSaveSettings >(
+                            total_torque_dependent_variable, "Apollo" ) );
+        }
+
+        // Create object with list of dependent variables
+        boost::shared_ptr< DependentVariableSaveSettings > dependentVariablesToSave =
+                boost::make_shared< DependentVariableSaveSettings >( dependentVariablesList );
+
+        // Define termination conditions
+        boost::shared_ptr< PropagationTerminationSettings > terminationSettings =
+                boost::make_shared< PropagationTimeTerminationSettings >( 250.0 );
+
+        // Create propagator settings for rotation.
+        boost::shared_ptr< RotationalStatePropagatorSettings< double > > rotationalPropagatorSettings =
+                boost::make_shared< RotationalStatePropagatorSettings< double > >
+                ( torqueModelMap, bodiesToPropagate, systemInitialRotationalState, terminationSettings );
+
+        // Create propagation settings for translational dynamics.
+        boost::shared_ptr< TranslationalStatePropagatorSettings< double > > translationalPropagatorSettings =
+                boost::make_shared< TranslationalStatePropagatorSettings< double > >
+                ( centralBodies, accelerationModelMap, bodiesToPropagate, systemInitialState,
+                  terminationSettings, cowell );
+
+        // Create full propagator settings for rotation.
+        std::vector< boost::shared_ptr< SingleArcPropagatorSettings< double > > >  propagatorSettingsList;
+        propagatorSettingsList.push_back( translationalPropagatorSettings );
+        propagatorSettingsList.push_back( rotationalPropagatorSettings );
+
+        boost::shared_ptr< PropagatorSettings< double > > propagatorSettings =
+                boost::make_shared< MultiTypePropagatorSettings< double > >(
+                    propagatorSettingsList, terminationSettings, dependentVariablesToSave );
+
+
+        // Create integrator settings for rotation.
+        boost::shared_ptr< IntegratorSettings< > > integratorSettings =
+                boost::make_shared< RungeKuttaVariableStepSizeSettings< > >
+                ( rungeKuttaVariableStepSize, 0.0, 0.02,
+                  RungeKuttaCoefficients::rungeKuttaFehlberg78, 1.0E-4, 0.02, 1.0E-12, 1.0E-12 );
+
+        // Create simulation object and propagate dynamics.
+        SingleArcDynamicsSimulator< > dynamicsSimulator(
+                    bodyMap, integratorSettings, propagatorSettings, true, false, true);
+        std::map< double, Eigen::VectorXd > dependentVariableHistory = dynamicsSimulator.getDependentVariableHistory( );
+        std::map< double, Eigen::VectorXd > propagationHistory = dynamicsSimulator.getEquationsOfMotionNumericalSolution( );
+
+        // Define test variables
+        double currentLatitude, currentLongitude, currentFlightPathAngle, currentHeadingAngle,
+                currentAngleOfAttack, currentSideslipAngle, currentBankAngle, currentRotationAngle;
+        Eigen::Matrix3d currentInertialToBodyFixedFrameRotation, currentEarthFixedToLVLHFrameRotation,
+                currentLVLHToTrajectoryFrameRotation,
+                currentTrajectoryToAerodynamicFrameRotation, currentAerodynamicToBodyFixesFrameRotation,
+                currentInertialToBodyFixedFrame, expectedInertialToBodyFixedFrame;
+        Eigen::Matrix3d expectedInertialToBodyFixedFrameRotation;
+        boost::shared_ptr< RotationalEphemeris > earthRotationModel = bodyMap.at( "Earth" )->getRotationalEphemeris( );
+        boost::shared_ptr< RotationalEphemeris > apolloRotationModel = bodyMap.at( "Apollo" )->getRotationalEphemeris( );
+
+        // Iterate over saved data, manually compute inertial to body-fixed rotation, and compare to expected matrix for
+        // simulationCase=0; test inertial time-derivative of angular momentum to check consistency with magnitude of torque
+        std::map< double, Eigen::Vector3d > inertialAngularMomentumMap;
+        std::map< double, Eigen::Vector3d > inertialTorqueMap;
+        for( std::map< double, Eigen::VectorXd >::const_iterator variableIterator = dependentVariableHistory.begin( );
+             variableIterator != dependentVariableHistory.end( ); variableIterator++ )
+        {
+            if( simulationCase == 0 )
+            {
+                // Retrieve saved angles
+                currentLatitude = variableIterator->second( 0 );
+                currentLongitude = variableIterator->second( 1 );
+                currentHeadingAngle = variableIterator->second( 2 );
+                currentFlightPathAngle = variableIterator->second( 3 );
+                currentAngleOfAttack = variableIterator->second( 4 );
+                currentSideslipAngle = variableIterator->second( 5 );
+                currentBankAngle = variableIterator->second( 6 );
+
+                // Compute matrices from angles
+                currentInertialToBodyFixedFrameRotation = earthRotationModel->getRotationToTargetFrame( variableIterator->first );
+                currentEarthFixedToLVLHFrameRotation = getRotatingPlanetocentricToLocalVerticalFrameTransformationQuaternion(
+                            currentLongitude, currentLatitude );
+                currentLVLHToTrajectoryFrameRotation = getLocalVerticalFrameToTrajectoryTransformationQuaternion(
+                            currentFlightPathAngle, currentHeadingAngle );
+                currentTrajectoryToAerodynamicFrameRotation = getTrajectoryToAerodynamicFrameTransformationQuaternion(
+                            currentBankAngle );
+                currentAerodynamicToBodyFixesFrameRotation = getAirspeedBasedAerodynamicToBodyFrameTransformationQuaternion(
+                            currentAngleOfAttack, currentSideslipAngle );
+                currentInertialToBodyFixedFrame = currentAerodynamicToBodyFixesFrameRotation *
+                        currentTrajectoryToAerodynamicFrameRotation *
+                        currentLVLHToTrajectoryFrameRotation * currentEarthFixedToLVLHFrameRotation *
+                        currentInertialToBodyFixedFrameRotation;
+
+                // Compure expected rotation angle and rotation matrix
+                currentRotationAngle = systemInitialRotationalState( 4 ) * variableIterator->first;
+                expectedInertialToBodyFixedFrame =
+                        Eigen::AngleAxisd( -1.0 * currentRotationAngle, Eigen::Vector3d::UnitX( ) ).toRotationMatrix( );
+
+
+                // Compare expected and actual rotation matrices
+                for( unsigned int i = 0; i < 3; i++ )
                 {
-                    // Retrieve saved angles
-                    currentLatitude = variableIterator->second( 0 );
-                    currentLongitude = variableIterator->second( 1 );
-                    currentHeadingAngle = variableIterator->second( 2 );
-                    currentFlightPathAngle = variableIterator->second( 3 );
-                    currentAngleOfAttack = variableIterator->second( 4 );
-                    currentSideslipAngle = variableIterator->second( 5 );
-                    currentBankAngle = variableIterator->second( 6 );
-
-                    // Compute matrices from angles
-                    currentInertialToBodyFixedFrameRotation = earthRotationModel->getRotationToTargetFrame( variableIterator->first );
-                    currentEarthFixedToLVLHFrameRotation = getRotatingPlanetocentricToLocalVerticalFrameTransformationQuaternion(
-                                currentLongitude, currentLatitude );
-                    currentLVLHToTrajectoryFrameRotation = getLocalVerticalFrameToTrajectoryTransformationQuaternion(
-                                currentFlightPathAngle, currentHeadingAngle );
-                    currentTrajectoryToAerodynamicFrameRotation = getTrajectoryToAerodynamicFrameTransformationQuaternion(
-                                currentBankAngle );
-                    currentAerodynamicToBodyFixesFrameRotation = getAirspeedBasedAerodynamicToBodyFrameTransformationQuaternion(
-                                currentAngleOfAttack, currentSideslipAngle );
-                    currentInertialToBodyFixedFrame = currentAerodynamicToBodyFixesFrameRotation *
-                            currentTrajectoryToAerodynamicFrameRotation *
-                            currentLVLHToTrajectoryFrameRotation * currentEarthFixedToLVLHFrameRotation *
-                            currentInertialToBodyFixedFrameRotation;
-
-                    // Compure expected rotation angle and rotation matrix
-                    currentRotationAngle = systemInitialRotationalState( 4 ) * variableIterator->first;
-                    expectedInertialToBodyFixedFrame =
-                            Eigen::AngleAxisd( -1.0 * currentRotationAngle, Eigen::Vector3d::UnitX( ) ).toRotationMatrix( );
-
-                    // Compare expected and actual rotation matrices
+                    for( unsigned int j = 0; j < 3; j++ )
+                    {
+                        BOOST_CHECK_SMALL(
+                                    std::fabs( expectedInertialToBodyFixedFrame( i, j ) -
+                                               currentInertialToBodyFixedFrame( i, j ) ), 1.0E-13 );
+                    }
+                }
+            }
+
+            // Retrieve torque and angular momentum in inertial frame.
+            else if( simulationCase == 1 )
+            {
+                Eigen::Matrix3d currentRotationFromApolloFixedToInertialFrame = apolloRotationModel->getRotationToBaseFrame(
+                            variableIterator->first ).toRotationMatrix( );
+                Eigen::Matrix3d currentRotationFromInertialToBodyFixedFrame =
+                        currentRotationFromApolloFixedToInertialFrame.transpose( );
+                Eigen::Matrix3d apolloInertiaTensorInInertialFrame =
+                        currentRotationFromApolloFixedToInertialFrame * inertiaTensor *
+                        currentRotationFromInertialToBodyFixedFrame;
+                Eigen::Vector3d apolloAngularVelocityVectorInInertialFrame =
+                        apolloRotationModel->getRotationalVelocityVectorInBaseFrame( variableIterator->first );
+                inertialAngularMomentumMap[ variableIterator->first ] =
+                        apolloInertiaTensorInInertialFrame * apolloAngularVelocityVectorInInertialFrame;
+                inertialTorqueMap[ variableIterator->first ] =
+                        currentRotationFromApolloFixedToInertialFrame * variableIterator->second.segment( 10, 3 );
+            }
+        }
+
+        // Compare time rate of angular momentum (using finite differences) with torque magnitudes
+        if( simulationCase == 1 )
+        {
+            // Create and set interpolator for angular momentum.
+            boost::shared_ptr< interpolators::OneDimensionalInterpolator< double, Eigen::Vector3d > >
+                    angularMomentumInterpolator =
+                    boost::make_shared< interpolators::LagrangeInterpolator< double, Eigen::Vector3d > >(
+                        inertialAngularMomentumMap, 6 );
+            typedef interpolators::OneDimensionalInterpolator< double, Eigen::Vector3d > LocalInterpolator;
+            boost::function< Eigen::Vector3d( const double ) > angularMomentumFunction = boost::bind(
+                        static_cast< Eigen::Vector3d( LocalInterpolator::* )( const double ) >
+                        ( &LocalInterpolator::interpolate ), angularMomentumInterpolator, _1 );
+
+            double timeStep = 0.001;
+
+            // Iterate over saved data, and check consistency of torque and angular momentum
+            for( std::map< double, Eigen::Vector3d >::const_iterator variableIterator = ( inertialTorqueMap.begin( )++ );
+                 variableIterator != inertialTorqueMap.end( ); variableIterator++ )
+            {
+                if( variableIterator->first < ( --inertialTorqueMap.end( ) )->first - 10.0
+                        && variableIterator->first > inertialTorqueMap.begin( )->first + 10.0 )
+                {
+                    Eigen::Vector3d angularMomentumDerivative = numerical_derivatives::computeCentralDifference(
+                                angularMomentumFunction, variableIterator->first, timeStep, numerical_derivatives::order4 );
+
                     for( unsigned int i = 0; i < 3; i++ )
                     {
-                        for( unsigned int j = 0; j < 3; j++ )
-                        {
-                            BOOST_CHECK_SMALL( std::fabs( expectedInertialToBodyFixedFrame( i, j ) -
-                                                          currentInertialToBodyFixedFrame( i, j ) ), 1.0E-13 );
-                        }
-                    }
-                }
-
-                // Retrieve torque and angular momentum in inertial frame.
-                else if( simulationCase == 1 )
-                {
-                    Eigen::Matrix3d currentRotationFromApolloFixedToInertialFrame = apolloRotationModel->getRotationToBaseFrame(
-                                variableIterator->first ).toRotationMatrix( );
-                    Eigen::Matrix3d currentRotationFromInertialToBodyFixedFrame =
-                            currentRotationFromApolloFixedToInertialFrame.transpose( );
-                    Eigen::Matrix3d apolloInertiaTensorInInertialFrame =
-                            currentRotationFromApolloFixedToInertialFrame * inertiaTensor *
-                            currentRotationFromInertialToBodyFixedFrame;
-                    Eigen::Vector3d apolloAngularVelocityVectorInInertialFrame =
-                            apolloRotationModel->getRotationalVelocityVectorInBaseFrame( variableIterator->first );
-                    inertialAngularMomentumMap[ variableIterator->first ] =
-                            apolloInertiaTensorInInertialFrame * apolloAngularVelocityVectorInInertialFrame;
-                    inertialTorqueMap[ variableIterator->first ] =
-                            currentRotationFromApolloFixedToInertialFrame * variableIterator->second.segment( 10, 3 );
-                }
-            }
-
-            // Compare time rate of angular momentum (using finite differences) with torque magnitudes
-            if( simulationCase == 1 )
-            {
-                // Create and set interpolator for angular momentum.
-                boost::shared_ptr< interpolators::OneDimensionalInterpolator< double, Eigen::Vector3d > >
-                        angularMomentumInterpolator =
-                        boost::make_shared< interpolators::LagrangeInterpolator< double, Eigen::Vector3d > >(
-                            inertialAngularMomentumMap, 6 );
-                typedef interpolators::OneDimensionalInterpolator< double, Eigen::Vector3d > LocalInterpolator;
-                boost::function< Eigen::Vector3d( const double ) > angularMomentumFunction = boost::bind(
-                            static_cast< Eigen::Vector3d( LocalInterpolator::* )( const double ) >
-                            ( &LocalInterpolator::interpolate ), angularMomentumInterpolator, _1 );
-
-                double timeStep = 0.001;
-
-                // Iterate over saved data, and check consistency of torque and angular momentum
-                for( std::map< double, Eigen::Vector3d >::const_iterator variableIterator = ( inertialTorqueMap.begin( )++ );
-                     variableIterator != inertialTorqueMap.end( ); variableIterator++ )
-                {
-                    if( variableIterator->first < ( --inertialTorqueMap.end( ) )->first - 10.0
-                            && variableIterator->first > inertialTorqueMap.begin( )->first + 10.0 )
-                    {
-                        Eigen::Vector3d angularMomentumDerivative = numerical_derivatives::computeCentralDifference(
-                                    angularMomentumFunction, variableIterator->first, timeStep, numerical_derivatives::order4 );
-
-                        for( unsigned int i = 0; i < 3; i++ )
-                        {
-                            BOOST_CHECK_SMALL( std::fabs( inertialTorqueMap.at( variableIterator->first )( i ) -
-                                                          angularMomentumDerivative( i ) ), 0.25 );
-                        }
+                        BOOST_CHECK_SMALL(
+                                    std::fabs( inertialTorqueMap.at( variableIterator->first )( i ) -
+                                               angularMomentumDerivative( i ) ), 0.25 );
                     }
                 }
             }
@@ -1172,4 +1026,4 @@
 
 } // namespace unit_tests
 
-} // namespace tudat+} // namespace tudat
