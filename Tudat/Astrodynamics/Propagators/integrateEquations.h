--- conflicted
+++ resolved
@@ -564,7 +564,6 @@
                 }
             }
 
-<<<<<<< HEAD
             bool analyzeStopCondition;
             if ( IMAN_ANALYSIS_INDEX != 1 )
                 analyzeStopCondition = true;
@@ -572,9 +571,6 @@
                 analyzeStopCondition = saveIndex == 0;
 
             if ( analyzeStopCondition )
-=======
-//            if ( saveIndex == 0 )
->>>>>>> d7f2b267
             {
                 if( propagationTerminationCondition->checkStopCondition( static_cast< double >( currentTime ), currentCPUTime ) )
                 {
