/*    Copyright (c) 2010-2018, Delft University of Technology
 *    All rigths reserved
 *
 *    This file is part of the Tudat. Redistribution and use in source and
 *    binary forms, with or without modification, are permitted exclusively
 *    under the terms of the Modified BSD license. You should have received
 *    a copy of the license with this file. If not, please or visit:
 *    http://tudat.tudelft.nl/LICENSE.
 */
#include <map>

#include <boost/function.hpp>

#include <Eigen/Core>

#include "Tudat/Astrodynamics/Propagators/variationalEquations.h"
<<<<<<< HEAD
=======
#include "Tudat/Astrodynamics/Propagators/rotationalMotionStateDerivative.h"
>>>>>>> fa050b78
#include "Tudat/Astrodynamics/OrbitDetermination/AccelerationPartials/accelerationPartial.h"


namespace tudat
{

namespace propagators
{

//! Calculates matrix containing partial derivatives of state derivatives w.r.t. body state.
void VariationalEquations::setBodyStatePartialMatrix( )
{
    // Initialize partial matrix
    variationalMatrix_.setZero( );

<<<<<<< HEAD
    if( dynamicalStatesToEstimate_.count( propagators::translational_state ) > 0 )
    {
        int startIndex = stateTypeStartIndices_.at( propagators::translational_state );
        for( unsigned int i = 0; i < dynamicalStatesToEstimate_.at( propagators::translational_state ).size( ); i++ )
=======
    if( dynamicalStatesToEstimate_.count( propagators::transational_state ) > 0 )
    {
        int startIndex = stateTypeStartIndices_.at( propagators::transational_state );
        for( unsigned int i = 0; i < dynamicalStatesToEstimate_.at( propagators::transational_state ).size( ); i++ )
>>>>>>> fa050b78
        {
            variationalMatrix_.block( startIndex + i * 6, startIndex + i * 6 + 3, 3, 3 ).setIdentity( );
        }
    }

<<<<<<< HEAD
=======
    if( dynamicalStatesToEstimate_.count( propagators::rotational_state ) > 0 )
    {
         Eigen::VectorXd rotationalStates = currentStatesPerTypeInConventionalRepresentation_.at(
                     propagators::rotational_state );

        int startIndex = stateTypeStartIndices_.at( propagators::rotational_state );
        for( unsigned int i = 0; i < dynamicalStatesToEstimate_.at( propagators::rotational_state ).size( ); i++ )
        {
            variationalMatrix_.block( startIndex + i * 7, startIndex + i * 7 , 4, 4 ) =
                    getQuaterionToQuaternionRateMatrix( rotationalStates.segment( 7 * i + 4, 3 ) );
            variationalMatrix_.block( startIndex + i * 7, startIndex + i * 7 + 4, 4, 3 ) =
                    getAngularVelocityToQuaternionRateMatrix( rotationalStates.segment( 7 * i, 4 ) );
        }
    }

>>>>>>> fa050b78
    // Iterate over all bodies undergoing accelerations for which initial condition is to be estimated.
    for( std::map< IntegratedStateType, std::vector< std::multimap< std::pair< int, int >,
         boost::function< void( Eigen::Block< Eigen::MatrixXd > ) > > > >::iterator
         typeIterator = statePartialList_.begin( ); typeIterator != statePartialList_.end( ); typeIterator++ )
    {
        int startIndex = stateTypeStartIndices_.at( typeIterator->first );
        int currentStateSize = getSingleIntegrationSize( typeIterator->first );
<<<<<<< HEAD
        int entriesToSkipPerEntry = currentStateSize - currentStateSize /
                getSingleIntegrationDifferentialEquationOrder( typeIterator->first );
=======
        int entriesToSkipPerEntry = currentStateSize - getAccelerationSize( typeIterator->first );
>>>>>>> fa050b78
        for( unsigned int i = 0; i < typeIterator->second.size( ); i++ )
        {
            // Iterate over all bodies exerting an acceleration on this body.
            for( statePartialIterator_ = typeIterator->second.at( i ).begin( );
                 statePartialIterator_ != typeIterator->second.at( i ).end( );
                 statePartialIterator_++ )
            {
                statePartialIterator_->second(
                            variationalMatrix_.block(
                                startIndex + entriesToSkipPerEntry + i* currentStateSize, statePartialIterator_->first.first,
                                currentStateSize - entriesToSkipPerEntry, statePartialIterator_->first.second ) );

            }
        }
    }

<<<<<<< HEAD
=======
//    std::cout<<"Partials matrix A "<<std::endl<<variationalMatrix_<<std::endl;

>>>>>>> fa050b78
    // Correct partials for hierarchical dynamics
   for( unsigned int i = 0; i < statePartialAdditionIndices_.size( ); i++ )
   {
       variationalMatrix_.block( 0, statePartialAdditionIndices_.at( i ).second, totalDynamicalStateSize_, 3 ) +=
               variationalMatrix_.block( 0, statePartialAdditionIndices_.at( i ).first, totalDynamicalStateSize_, 3 );
   }
<<<<<<< HEAD
=======
//   std::cout<<"Partials matrix B "<<std::endl<<variationalMatrix_<<std::endl;

   for( unsigned int i = 0; i < inertiaTensorsForMultiplication_.size( ); i++ )
   {
//       std::cout<<"Row index "<<inertiaTensorsForMultiplication_.at( i ).first<<std::endl;
       variationalMatrix_.block( inertiaTensorsForMultiplication_.at( i ).first, 0, 3, totalDynamicalStateSize_ ) =
               ( inertiaTensorsForMultiplication_.at( i ).second( ).inverse( ) ) *
               variationalMatrix_.block( inertiaTensorsForMultiplication_.at( i ).first, 0, 3, totalDynamicalStateSize_ ).eval( );
   }

//   std::cout<<"Partials matrix "<<std::endl<<variationalMatrix_<<std::endl;
>>>>>>> fa050b78
}

//! Function to clear reference/cached values of state derivative partials.
void VariationalEquations::clearPartials( )
{
    for( stateDerivativeTypeIterator_ = stateDerivativePartialList_.begin( );
         stateDerivativeTypeIterator_ != stateDerivativePartialList_.end( );
         stateDerivativeTypeIterator_++ )
    {
        for( unsigned int i = 0; i < stateDerivativeTypeIterator_->second.size( ); i++ )
        {
            for( unsigned int j = 0; j < stateDerivativeTypeIterator_->second.at( i ).size( ); j++ )
            {
                stateDerivativeTypeIterator_->second.at( i ).at( j )->resetTime( TUDAT_NAN );
            }

        }
    }
}

<<<<<<< HEAD
//! This function updates all state derivative models to the current time and state.
void VariationalEquations::updatePartials( const double currentTime )
{
    // Update all acceleration partials to current state and time. Information is passed indirectly from here, through
    // (function) pointers set in acceleration partial classes
    for( stateDerivativeTypeIterator_ = stateDerivativePartialList_.begin( );
         stateDerivativeTypeIterator_ != stateDerivativePartialList_.end( );
         stateDerivativeTypeIterator_++ )
    {
        for( unsigned int i = 0; i < stateDerivativeTypeIterator_->second.size( ); i++ )
        {
            for( unsigned int j = 0; j < stateDerivativeTypeIterator_->second.at( i ).size( ); j++ )
            {
                stateDerivativeTypeIterator_->second.at( i ).at( j )->update( currentTime );
            }

        }
    }

    for( stateDerivativeTypeIterator_ = stateDerivativePartialList_.begin( );
         stateDerivativeTypeIterator_ != stateDerivativePartialList_.end( );
         stateDerivativeTypeIterator_++ )
    {
        for( unsigned int i = 0; i < stateDerivativeTypeIterator_->second.size( ); i++ )
        {
            for( unsigned int j = 0; j < stateDerivativeTypeIterator_->second.at( i ).size( ); j++ )
            {
                stateDerivativeTypeIterator_->second.at( i ).at( j )->updateParameterPartials( );
            }

        }
    }
}
\
=======
>>>>>>> fa050b78
//! Function (called by constructor) to set up the statePartialList_ member from the state derivative partials
void VariationalEquations::setStatePartialFunctionList( )
{
    std::pair< boost::function< void( Eigen::Block< Eigen::MatrixXd > ) >, int > currentDerivativeFunction;

    // Iterate over all state types
    for( std::map< propagators::IntegratedStateType,
         orbit_determination::StateDerivativePartialsMap >::iterator
         stateDerivativeTypeIterator_ = stateDerivativePartialList_.begin( );
         stateDerivativeTypeIterator_ != stateDerivativePartialList_.end( );
         stateDerivativeTypeIterator_++ )
    {
        // Iterate over all bodies undergoing 'accelerations' for which initial state is to be estimated.
        for( unsigned int i = 0; i < stateDerivativeTypeIterator_->second.size( ); i++ )
        {
            std::multimap< std::pair< int, int >, boost::function< void( Eigen::Block< Eigen::MatrixXd > ) > >
                    currentBodyPartialList;

            // Iterate over all 'accelerations' from single body on other single body
            for( unsigned int j = 0; j < stateDerivativeTypeIterator_->second.at( i ).size( ); j++ )
            {
                for( std::map< propagators::IntegratedStateType,
                     std::vector< std::pair< std::string, std::string > > >::iterator
                     estimatedStateIterator = dynamicalStatesToEstimate_.begin( );
                     estimatedStateIterator != dynamicalStatesToEstimate_.end( );
                     estimatedStateIterator++ )
                {
                    // Iterate over all bodies to see if body exerting acceleration is also to be estimated (cross-terms)
                    for( unsigned int k = 0; k < estimatedStateIterator->second.size( ); k++ )
                    {
                        currentDerivativeFunction = stateDerivativeTypeIterator_->second.at( i ).at( j )->
                                getDerivativeFunctionWrtStateOfIntegratedBody(
                                    estimatedStateIterator->second.at( k ), estimatedStateIterator->first );

                        // If function is not-empty: add to list.
                        if( currentDerivativeFunction.second != 0 )
                        {
                            currentBodyPartialList.insert(
                                        std::make_pair(
                                            std::make_pair( k * getSingleIntegrationSize( estimatedStateIterator->first ) +
                                                            stateTypeStartIndices_.at( estimatedStateIterator->first ),
                                                            getSingleIntegrationSize( estimatedStateIterator->first ) ),
                                            currentDerivativeFunction.first ) );
                        }
                    }
                }
            }
            statePartialList_[ stateDerivativeTypeIterator_->first ].push_back( currentBodyPartialList );
        }
    }
}

}

}<|MERGE_RESOLUTION|>--- conflicted
+++ resolved
@@ -14,10 +14,7 @@
 #include <Eigen/Core>
 
 #include "Tudat/Astrodynamics/Propagators/variationalEquations.h"
-<<<<<<< HEAD
-=======
 #include "Tudat/Astrodynamics/Propagators/rotationalMotionStateDerivative.h"
->>>>>>> fa050b78
 #include "Tudat/Astrodynamics/OrbitDetermination/AccelerationPartials/accelerationPartial.h"
 
 
@@ -33,24 +30,15 @@
     // Initialize partial matrix
     variationalMatrix_.setZero( );
 
-<<<<<<< HEAD
-    if( dynamicalStatesToEstimate_.count( propagators::translational_state ) > 0 )
-    {
-        int startIndex = stateTypeStartIndices_.at( propagators::translational_state );
-        for( unsigned int i = 0; i < dynamicalStatesToEstimate_.at( propagators::translational_state ).size( ); i++ )
-=======
     if( dynamicalStatesToEstimate_.count( propagators::transational_state ) > 0 )
     {
         int startIndex = stateTypeStartIndices_.at( propagators::transational_state );
         for( unsigned int i = 0; i < dynamicalStatesToEstimate_.at( propagators::transational_state ).size( ); i++ )
->>>>>>> fa050b78
         {
             variationalMatrix_.block( startIndex + i * 6, startIndex + i * 6 + 3, 3, 3 ).setIdentity( );
         }
     }
 
-<<<<<<< HEAD
-=======
     if( dynamicalStatesToEstimate_.count( propagators::rotational_state ) > 0 )
     {
          Eigen::VectorXd rotationalStates = currentStatesPerTypeInConventionalRepresentation_.at(
@@ -66,7 +54,6 @@
         }
     }
 
->>>>>>> fa050b78
     // Iterate over all bodies undergoing accelerations for which initial condition is to be estimated.
     for( std::map< IntegratedStateType, std::vector< std::multimap< std::pair< int, int >,
          boost::function< void( Eigen::Block< Eigen::MatrixXd > ) > > > >::iterator
@@ -74,12 +61,7 @@
     {
         int startIndex = stateTypeStartIndices_.at( typeIterator->first );
         int currentStateSize = getSingleIntegrationSize( typeIterator->first );
-<<<<<<< HEAD
-        int entriesToSkipPerEntry = currentStateSize - currentStateSize /
-                getSingleIntegrationDifferentialEquationOrder( typeIterator->first );
-=======
         int entriesToSkipPerEntry = currentStateSize - getAccelerationSize( typeIterator->first );
->>>>>>> fa050b78
         for( unsigned int i = 0; i < typeIterator->second.size( ); i++ )
         {
             // Iterate over all bodies exerting an acceleration on this body.
@@ -96,19 +78,14 @@
         }
     }
 
-<<<<<<< HEAD
-=======
 //    std::cout<<"Partials matrix A "<<std::endl<<variationalMatrix_<<std::endl;
 
->>>>>>> fa050b78
     // Correct partials for hierarchical dynamics
    for( unsigned int i = 0; i < statePartialAdditionIndices_.size( ); i++ )
    {
        variationalMatrix_.block( 0, statePartialAdditionIndices_.at( i ).second, totalDynamicalStateSize_, 3 ) +=
                variationalMatrix_.block( 0, statePartialAdditionIndices_.at( i ).first, totalDynamicalStateSize_, 3 );
    }
-<<<<<<< HEAD
-=======
 //   std::cout<<"Partials matrix B "<<std::endl<<variationalMatrix_<<std::endl;
 
    for( unsigned int i = 0; i < inertiaTensorsForMultiplication_.size( ); i++ )
@@ -120,7 +97,6 @@
    }
 
 //   std::cout<<"Partials matrix "<<std::endl<<variationalMatrix_<<std::endl;
->>>>>>> fa050b78
 }
 
 //! Function to clear reference/cached values of state derivative partials.
@@ -141,43 +117,6 @@
     }
 }
 
-<<<<<<< HEAD
-//! This function updates all state derivative models to the current time and state.
-void VariationalEquations::updatePartials( const double currentTime )
-{
-    // Update all acceleration partials to current state and time. Information is passed indirectly from here, through
-    // (function) pointers set in acceleration partial classes
-    for( stateDerivativeTypeIterator_ = stateDerivativePartialList_.begin( );
-         stateDerivativeTypeIterator_ != stateDerivativePartialList_.end( );
-         stateDerivativeTypeIterator_++ )
-    {
-        for( unsigned int i = 0; i < stateDerivativeTypeIterator_->second.size( ); i++ )
-        {
-            for( unsigned int j = 0; j < stateDerivativeTypeIterator_->second.at( i ).size( ); j++ )
-            {
-                stateDerivativeTypeIterator_->second.at( i ).at( j )->update( currentTime );
-            }
-
-        }
-    }
-
-    for( stateDerivativeTypeIterator_ = stateDerivativePartialList_.begin( );
-         stateDerivativeTypeIterator_ != stateDerivativePartialList_.end( );
-         stateDerivativeTypeIterator_++ )
-    {
-        for( unsigned int i = 0; i < stateDerivativeTypeIterator_->second.size( ); i++ )
-        {
-            for( unsigned int j = 0; j < stateDerivativeTypeIterator_->second.at( i ).size( ); j++ )
-            {
-                stateDerivativeTypeIterator_->second.at( i ).at( j )->updateParameterPartials( );
-            }
-
-        }
-    }
-}
-\
-=======
->>>>>>> fa050b78
 //! Function (called by constructor) to set up the statePartialList_ member from the state derivative partials
 void VariationalEquations::setStatePartialFunctionList( )
 {
