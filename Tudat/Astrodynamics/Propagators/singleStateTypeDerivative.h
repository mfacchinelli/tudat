/*    Copyright (c) 2010-2018, Delft University of Technology
 *    All rigths reserved
 *
 *    This file is part of the Tudat. Redistribution and use in source and
 *    binary forms, with or without modification, are permitted exclusively
 *    under the terms of the Modified BSD license. You should have received
 *    a copy of the license with this file. If not, please or visit:
 *    http://tudat.tudelft.nl/LICENSE.
 */

#ifndef TUDAT_STATEDERIVATIVE_H
#define TUDAT_STATEDERIVATIVE_H

#include <Eigen/Core>

namespace tudat
{

namespace propagators
{



//! Enum listing types of dynamics that can be numerically integrated
enum IntegratedStateType
{
    hybrid = 0,
    translational_state = 1,
    rotational_state = 2,
    body_mass_state = 3,
    custom_state = 4
};


//! Get size of state for single propagated state of given type.
/*!
 * Get size of state for single propagated state of given type (i.e. 6 for translational state).
 * \param stateType Type of state
 * \return Size of single state.
 */
int getSingleIntegrationSize( const IntegratedStateType stateType );

//! Get order of differential equation for governing equations of dynamics of given type.
/*!
 * Get order of differential equation for governing equations of dynamics of given type (i.e. 2 for translational state).
 * \param stateType Type of state
 * \return Order of differential equations.
 */
int getSingleIntegrationDifferentialEquationOrder( const IntegratedStateType stateType );

int getAccelerationSize( const IntegratedStateType stateType );

//! Base class for calculating the state derivative model for a single type of dynamics.
/*!
 *  Base class for calculating the state derivative model for a single
 *  type of dynamics (i.e. translational, rotational, etc.). Each type
 *  of dynamics requires its own derived class. Moreover, a specific
 *  type of propagator (Cowell, Encke, etc.  for translational
 *  dynamics) may require their own further derived class, depending
 *  on the exact requirements of such a propagator.
 */
template< typename StateScalarType = double, typename TimeType = double >
class SingleStateTypeDerivative
{
public:

    //! Constructor.
    /*!
     * Constructor.
     * \param integratedStateType Type of dynamics for whichh the state derivative is calculated.
     */
    SingleStateTypeDerivative( const IntegratedStateType integratedStateType ):
        integratedStateType_( integratedStateType )
    {
        if( isStateToBePostProcessed( ) )
        {
            unprocessedState_.setZero( getPropagatedStateSize( ) );
        }
    }

    //! Virtual destructor.
    virtual ~SingleStateTypeDerivative( ){ }

    //! Calculates the state derivative of the system of equations for the given type of dynamics
    /*!
     * Calculates the state derivative of the system of equations for the given type of
     * dynamics. The environment and acceleration models (updateStateDerivativeModel) must be
     * updated before calling this function. It returns the state derivative in teh form required
     * for the specific type of propagator used (defined by derived class).
     * \param time Time at which the state derivative is to be calculated.
     * \param stateOfSystemToBeIntegrated Current state of the system, in the form that the equations are propagated (i.e.
     * directly from numerical integrator)
     * \param stateDerivative Derivative of the state of the system, in the form that the equations are propagated
     * (i.e. to be piped directly to numerical integrator), returned by reference.
     */
    virtual void calculateSystemStateDerivative(
            const TimeType time,
            const Eigen::Matrix< StateScalarType, Eigen::Dynamic, 1 >& stateOfSystemToBeIntegrated,
            Eigen::Block< Eigen::Matrix< StateScalarType, Eigen::Dynamic, Eigen::Dynamic > > stateDerivative ) = 0;

    //! Function to clear reference/cached values of state derivative model
    /*!
     * Function to clear reference/cached values of state derivative model, such as the current time and/or state.
     * This function is to be implemented in each derived class
     */
    virtual void clearStateDerivativeModel( ) = 0;

    //! Function to update the state derivative model to the current time.
    /*!
     * Function to update the state derivative model (i.e. acceleration, torque, etc. models) to the
     * current time. Note that this function only updates the state derivative model itself, the
     * environment models must be updated before calling this function
     * \param currentTime Time to which the state derivative is to be updated.
     */
    virtual void updateStateDerivativeModel( const TimeType currentTime ) = 0;

    //! Function to convert the propagator-specific form of the state to the conventional form in
    //! the global frame.
    /*!
     * Function to convert the propagator-specific form of the state to the conventional form in the
     * global frame.  The conventional form is one that is typically used to represent the current
     * state in the environment (e.g. Body class). For translational dynamics this is the Cartesian
     * position and velocity).  The inertial frame is typically the barycenter with J2000/ECLIPJ2000
     * orientation, but may differ depending on simulation settings
     * \param internalSolution State in propagator-specific form (i.e. form that is used in
     * numerical integration).
     * \param time Current time at which the state is valid.
     * \param currentCartesianLocalSoluton State (internalSolution), converted to the 'conventional form' in inertial
     * coordinates, that can for instance be set directly  in the body object (returned by reference).
     */
    virtual void convertCurrentStateToGlobalRepresentation(
            const Eigen::Matrix< StateScalarType, Eigen::Dynamic, 1 >& internalSolution, const TimeType& time,
            Eigen::Block< Eigen::Matrix< StateScalarType, Eigen::Dynamic, 1 > > currentCartesianLocalSoluton ) = 0;

    //! Function to convert the state in the conventional form to the propagator-specific form.
    /*!
     * Function to convert the state in the conventional form to the propagator-specific form.  The
     * conventional form is one that is typically used to represent the current state in the
     * environment (e.g. Body class). For translational dynamics this is the Cartesian position and
     * velocity).
     * \param outputSolution State in 'conventional form'
     * \param time Current time at which the state is valid.
     * \return State (outputSolution), converted to the 'propagator-specific form'
     */
    virtual Eigen::Matrix< StateScalarType, Eigen::Dynamic, Eigen::Dynamic > convertFromOutputSolution(
            const Eigen::Matrix< StateScalarType, Eigen::Dynamic, Eigen::Dynamic >& outputSolution, const TimeType& time ) = 0;

    //! Function to convert the propagator-specific form of the state to the conventional form.
    /*!
     * Function to convert the propagator-specific form of the state to the conventional form. The
     * conventional form is one that is typically used to represent the current state in the
     * environment (e.g. Body class). For translational dynamics this is the Cartesian position and
     * velocity).  In contrast to the convertCurrentStateToGlobalRepresentation function, this
     * function does not provide the state in the inertial frame, but instead provides it in the
     * frame in which it is propagated.
     * \param internalSolution State in propagator-specific form (i.e. form that is used in
     * numerical integration).
     * \param time Current time at which the state is valid.
     * \param currentCartesianLocalSoluton State (internalSolution), converted to the 'conventional form' (returned by
     * reference).
     */
    virtual void convertToOutputSolution(
            const Eigen::Matrix< StateScalarType, Eigen::Dynamic, Eigen::Dynamic >& internalSolution, const TimeType& time,
            Eigen::Block< Eigen::Matrix< StateScalarType, Eigen::Dynamic, 1 > > currentCartesianLocalSoluton ) = 0;

    //! Function to return the size of the conventional state handled by the object.
    /*!
     * Function to return the size of the conventional state handled by the object. This is the size of the conventional
     * propagation state, e.g., size of Cartesian state for translational propagation.
     * \return Size of the state under consideration.
     */
    virtual int getConventionalStateSize( ) = 0;

    //! Function to return the size of the propagated state handled by the object.
    /*!
     * Function to return the size of the propagated state handled by the object. This is the size of the actual propagation
     * state, e.g., size of USM7 state for translational propagation.
     * \return Size of the propagated state under consideration.
     */
    virtual int getPropagatedStateSize( )
    {
        return getConventionalStateSize( );
    }

    //! Function to return the type of dynamics for which the state derivative is calculated.
    /*!
     * Function to return the type of dynamics for which the state derivative is calculated
     * \return Type of dynamics for which the state derivative is calculated.
     */
    IntegratedStateType getIntegratedStateType( )
    {
        return integratedStateType_;
    }

    //! Function to process the state vector during propagation.
    /*!
     * Function to process the state during propagation. Is especially used for attitude states (e.g., normalization of quaternions
     * and transformation to/from shadow attitude parameters).
     * \param unprocessedState State computed after propagation.
<<<<<<< HEAD
     * \param startRow Dummy variable added for compatibility issues between Eigen::Matrix and Eigen::Block.
=======
>>>>>>> 599026eb
     */
    virtual void postProcessState( Eigen::Matrix< StateScalarType, Eigen::Dynamic, 1 >& unprocessedState )
    {

    }

    //! Function to process the state during propagation.
    /*!
     * Function to process the state during propagation. Is especially used for attitude states (e.g., normalization of quaternions
     * and transformation to/from shadow attitude parameters).
     * \param unprocessedState State computed after propagation.
     * \param startRow Dummy variable added for compatibility issues between Eigen::Matrix and Eigen::Block.
     * \param startColumn Dummy variable added for compatibility issues between Eigen::Matrix and Eigen::Block.
     */
    virtual void postProcessState(
            Eigen::Block< Eigen::Matrix< StateScalarType, Eigen::Dynamic, 1 > > unprocessedState )
    {
        if( isStateToBePostProcessed( ) )
        {
            unprocessedState_ = unprocessedState;
            postProcessState( unprocessedState_ );
            unprocessedState = unprocessedState_;
        }
    }

    //! Function to return whether the state needs to be post-processed.
    /*!
     * Function to return whether the state needs to be post-processed. Default value is false.
     * \return Boolean informing whether the state needs to be post-processed.
     */
    virtual bool isStateToBePostProcessed( )
    {
        return false;
    }

protected:

    //! Type of dynamics for which the state derivative is calculated.
    IntegratedStateType integratedStateType_;

    //! Vector used during post-processing of state.
    Eigen::Matrix< StateScalarType, Eigen::Dynamic, 1 > unprocessedState_;

};


} // namespace propagators

} // namespace tudat


namespace std
{

//! Hash for IntegratedStateType enum.
template< >
struct hash< tudat::propagators::IntegratedStateType >
{
    typedef tudat::propagators::IntegratedStateType argument_type;
    typedef size_t result_type;

    result_type operator () (const argument_type& x) const
    {
        using type = typename std::underlying_type<argument_type>::type;
        return std::hash< type >( )( static_cast< type >( x ) );
    }
};

} // namespace std

#endif // TUDAT_STATEDERIVATIVE_H<|MERGE_RESOLUTION|>--- conflicted
+++ resolved
@@ -197,10 +197,6 @@
      * Function to process the state during propagation. Is especially used for attitude states (e.g., normalization of quaternions
      * and transformation to/from shadow attitude parameters).
      * \param unprocessedState State computed after propagation.
-<<<<<<< HEAD
-     * \param startRow Dummy variable added for compatibility issues between Eigen::Matrix and Eigen::Block.
-=======
->>>>>>> 599026eb
      */
     virtual void postProcessState( Eigen::Matrix< StateScalarType, Eigen::Dynamic, 1 >& unprocessedState )
     {
