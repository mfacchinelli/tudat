/*    Copyright (c) 2010-2018, Delft University of Technology
 *    All rigths reserved
 *
 *    This file is part of the Tudat. Redistribution and use in source and
 *    binary forms, with or without modification, are permitted exclusively
 *    under the terms of the Modified BSD license. You should have received
 *    a copy of the license with this file. If not, please or visit:
 *    http://tudat.tudelft.nl/LICENSE.
 *
 *    References
 *      Klothakis, A. and Nikolos, I., “Modeling of Rarefied Hypersonic Flows Using the Massively
 *        Parallel DSMC Kernel “SPARTA”,” in 8th GRACM International Congress on Computational Mechanics,
 *        Volos, Greece, July 2015.
 *      Dirkx, D. and Mooij, E., Conceptual Shape Optimization of Entry Vehicles. Springer, 2017.
 *
 */

#include <boost/make_shared.hpp>
#include <boost/assign/list_of.hpp>

#include <Eigen/Geometry>

#include "Tudat/InputOutput/basicInputOutput.h"
#include "Tudat/InputOutput/matrixTextFileReader.h"
#include "Tudat/InputOutput/spartaDataReader.h"
#include "Tudat/InputOutput/spartaInputOutput.h"

#include "Tudat/Astrodynamics/Aerodynamics/rarefiedFlowAnalysis.h"

namespace tudat
{

namespace aerodynamics
{

using namespace unit_conversions;
using namespace input_output;

//! Returns default values of altitude for use in RarefiedFlowAnalysis.
std::vector< double > getDefaultRarefiedFlowAltitudePoints(
        const std::string& targetPlanet )
{
    std::vector< double > altitudePoints;

    // Set default points for Earth.
    if ( targetPlanet == "Earth" )
    {
        altitudePoints.resize( 5 );
        altitudePoints[ 0 ] = 225.0e3;
        altitudePoints[ 1 ] = 250.0e3;
        altitudePoints[ 2 ] = 300.0e3;
        altitudePoints[ 3 ] = 400.0e3;
        altitudePoints[ 4 ] = 600.0;
    }
    // Set default points for Mars.
    else if ( targetPlanet == "Mars" )
    {
        altitudePoints.resize( 5 );
        altitudePoints[ 0 ] = 125.0e3;
        altitudePoints[ 1 ] = 150.0e3;
        altitudePoints[ 2 ] = 200.0e3;
        altitudePoints[ 3 ] = 300.0e3;
        altitudePoints[ 4 ] = 500.0e3;
    }
    // Give error otherwise.
    else
    {
        throw std::runtime_error( "Error in altitude range selection for SPARTA simulation. "
                                  "Planet not supported." );
    }
    return altitudePoints;
}

//! Returns default values of Mach number for use in RarefiedFlowAnalysis.
std::vector< double > getDefaultRarefiedFlowMachPoints(
        const std::string& machRegime )
{
    std::vector< double > machPoints;

    // Set default points for full hypersonic analysis.
    if ( machRegime == "Full" )
    {
        machPoints.resize( 6 );

        machPoints[ 0 ] = 3.0;
        machPoints[ 1 ] = 4.0;
        machPoints[ 2 ] = 5.0;
        machPoints[ 3 ] = 8.0;
        machPoints[ 4 ] = 10.0;
        machPoints[ 5 ] = 20.0;
    }
    // Set default points for low hypersonic analysis.
    else if ( machRegime == "Low" )
    {
        machPoints.resize( 5 );
        machPoints[ 0 ] = 3.0;
        machPoints[ 1 ] = 4.0;
        machPoints[ 2 ] = 5.0;
        machPoints[ 3 ] = 8.0;
        machPoints[ 4 ] = 10.0;
    }
    // Set default points for high hypersonic analysis.
    else if ( machRegime == "High" )
    {
        machPoints.resize( 4 );
        machPoints[ 0 ] = 5.0;
        machPoints[ 1 ] = 8.0;
        machPoints[ 2 ] = 10.0;
        machPoints[ 3 ] = 20.0;
    }
    return machPoints;
}

//! Returns default values of angle of attack for use in RarefiedFlowAnalysis.
std::vector< double > getDefaultRarefiedFlowAngleOfAttackPoints(
        const std::string& angleOfAttackRegime )
{
    std::vector< double > angleOfAttackPoints;

    // Set default angles of attack
    double a = - 35;
    while ( a <= 35 )
    {
        angleOfAttackPoints.push_back( convertDegreesToRadians( a ) );
        a += 5;
    }

    // Add extra points if required
    if ( angleOfAttackRegime == "Full" )
    {
        std::vector< double > frontExtension = { convertDegreesToRadians( -85.0 ),
                                                 convertDegreesToRadians( -70.0 ),
                                                 convertDegreesToRadians( -55.0 ),
                                                 convertDegreesToRadians( -40.0 ) };
        std::vector< double > rearExtension = { convertDegreesToRadians( 40.0 ),
                                                convertDegreesToRadians( 55.0 ),
                                                convertDegreesToRadians( 70.0 ),
                                                convertDegreesToRadians( 85.0 ) };
        angleOfAttackPoints.insert( angleOfAttackPoints.begin( ), frontExtension.begin( ), frontExtension.end( ) );
        angleOfAttackPoints.insert( angleOfAttackPoints.end( ), rearExtension.begin( ), rearExtension.end( ) );
    }
    return angleOfAttackPoints;
}

//! Function to sort the rows of a matrix, based on the specified column and specified order.
Eigen::Matrix< double, Eigen::Dynamic, Eigen::Dynamic, Eigen::RowMajor > sortMatrixRows(
        const Eigen::Matrix< double, Eigen::Dynamic, Eigen::Dynamic, Eigen::RowMajor >& matrixToBeSorted,
        const int referenceColumn, const bool descendingOrder )
{
    // Declare eventual output vector
    Eigen::Matrix< double, Eigen::Dynamic, Eigen::Dynamic, Eigen::RowMajor > sortedMatrix;
    sortedMatrix.resizeLike( matrixToBeSorted );

    // Loop over rows and assign to new matrix
    Eigen::Matrix< double, 1, Eigen::Dynamic, Eigen::RowMajor > currentRow;
    for ( unsigned int i = 0; i < matrixToBeSorted.rows( ); i++ )
    {
        // Retrieve each row in 'scrambled order' and assign it to the new matrix
        currentRow = matrixToBeSorted.row( i );

        // Based on requested order
        if ( descendingOrder )
        {
            sortedMatrix.row( matrixToBeSorted.rows( ) - currentRow[ referenceColumn ] ) = currentRow;
            // no (- 1)'s are needed since both are defined starting from 1
        }
        else
        {
            sortedMatrix.row( currentRow[ referenceColumn ] - 1 ) = currentRow;
        }
    }

    // Give output
    return sortedMatrix;
}

//! Default constructor.
RarefiedFlowAnalysis::RarefiedFlowAnalysis(
        const std::string& SPARTAExecutable,
        const std::vector< std::vector< double > >& dataPointsOfIndependentVariables,
        boost::shared_ptr< TabulatedAtmosphere > atmosphereModel,
        const std::string& simulationGases,
        const std::string& geometryFileUser,
        const double referenceArea,
        const double referenceLength,
        const int referenceAxis,
        const Eigen::Vector3d& momentReferencePoint,
        const double gridSpacing,
        const double simulatedParticlesPerCell,
        const double wallTemperature,
        const double accommodationCoefficient,
        const bool printProgressInCommandWindow,
        const std::string MPIExecutable,
        const unsigned int numberOfCores ) :
    AerodynamicCoefficientGenerator< 3, 6 >(
          dataPointsOfIndependentVariables, referenceLength, referenceArea, referenceLength,
          momentReferencePoint,
          boost::assign::list_of( altitude_dependent )( mach_number_dependent )( angle_of_attack_dependent ),
          true, true ),
      SPARTAExecutable_( SPARTAExecutable ),simulationGases_( simulationGases ), referenceAxis_( referenceAxis ),
      gridSpacing_( gridSpacing ), simulatedParticlesPerCell_( simulatedParticlesPerCell ),
      wallTemperature_( wallTemperature ), accommodationCoefficient_( accommodationCoefficient ),
<<<<<<< HEAD
      printProgressInCommandWindow_( printProgressInCommandWindow ), MPIExecutable_( MPIExecutable ), numberOfCores_( numberOfCores )
=======
      printProgressInCommandWindow_( printProgressInCommandWindow ), MPIExecutable_( MPIExecutable ),
      numberOfCores_( numberOfCores ), referenceDimension_( static_cast< unsigned int >( referenceAxis_ ) )
>>>>>>> 599026eb
{
    // Check inputs
    if ( referenceDimension_ > 2 )
    {
        throw std::runtime_error( "Error in SPARTA rarefied flow analysis. Reference axis makes "
                                  "no sense for a universe with 3 spacial dimensions (i.e., our universe). "
                                  "Note that the first dimension is identified with 0." );
    }

    // Analyze vehicle geometry
    analyzeGeometryFile( geometryFileUser );

    // Find atmospheric conditions based on altitude
    for ( unsigned int h = 0; h < dataPointsOfIndependentVariables_.at( 0 ).size( ); h++ )
    {
        atmosphericConditions_[ density_index ].push_back(
                    atmosphereModel->getDensity( dataPointsOfIndependentVariables_.at( 0 ).at( h ) ) );
        atmosphericConditions_[ pressure_index ].push_back(
                    atmosphereModel->getPressure( dataPointsOfIndependentVariables_.at( 0 ).at( h ) ) );
        atmosphericConditions_[ temperature_index ].push_back(
                    atmosphereModel->getTemperature( dataPointsOfIndependentVariables_.at( 0 ).at( h ) ) );
        atmosphericConditions_[ speed_of_sound_index ].push_back(
                    atmosphereModel->getSpeedOfSound( dataPointsOfIndependentVariables_.at( 0 ).at( h ) ) );
        atmosphericConditions_[ number_density_index ].push_back(
                    tudat::physical_constants::AVOGADRO_CONSTANT * atmosphericConditions_[ density_index ].at( h ) /
                    atmosphereModel->getMolarMass( dataPointsOfIndependentVariables_.at( 0 ).at( h ) ) );
    }

    // Get simulation conditions
    getSimulationConditions( );

    // Read SPARTA input template
    inputTemplate_ = readSpartaInputFileTemplate( );

    // Copy input shape file to default name
    std::string commandString = "cp " + geometryFileUser + " " + getSpartaInternalGeometryFile( );
    std::system( commandString.c_str( ) );

    // Run SPARTA simulation
    generateCoefficients( );

    // Create interpolator object
    createInterpolator( );
}

//! Open and read geometry file for SPARTA simulation.
void RarefiedFlowAnalysis::analyzeGeometryFile( const std::string& geometryFileUser )
{
    // Extract information on vehicle geometry
    std::pair< Eigen::Matrix< double, Eigen::Dynamic, 3 >, Eigen::Matrix< int, Eigen::Dynamic, 3 > >
            geometryData = readSpartaGeometryFile( geometryFileUser );
    shapePoints_ = geometryData.first;
    shapeTriangles_ = geometryData.second;
    numberOfPoints_ = shapePoints_.rows( );
    numberOfTriangles_ = shapeTriangles_.rows( );

    // Get maximum and minimum values in each dimension
    maximumDimensions_ = shapePoints_.colwise( ).maxCoeff( );
    minimumDimensions_ = shapePoints_.colwise( ).minCoeff( );

    // Compute normal to surface elements, area of surface elements and moment arm values
    Eigen::Matrix3d currentVertices;
    Eigen::Vector3d currentNormal;
    Eigen::Vector3d currentCentroid;
    double currentNormalNorm;
    elementSurfaceNormal_.resize( 3, numberOfTriangles_ );
    elementSurfaceArea_.resize( 1, numberOfTriangles_ );
    elementMomentArm_.resize( 3, numberOfTriangles_ );
    for ( int i = 0; i < numberOfTriangles_; i++ )
    {
        // Compute properties of current surface element
        for ( unsigned int j = 0; j < 3; j++ )
        {
            currentVertices.row( j ) = shapePoints_.row( shapeTriangles_( i, j ) - 1 );
        }
        currentNormal = ( currentVertices.row( 1 ) - currentVertices.row( 0 ) ).cross(
                    currentVertices.row( 2 ) - currentVertices.row( 0 ) );
        currentNormalNorm = currentNormal.norm( );
        currentCentroid = currentVertices.colwise( ).sum( ) / 3.0;

        // Find normal, area and distance to reference point
        elementSurfaceNormal_.col( i ) = currentNormal / currentNormalNorm;
        elementSurfaceArea_( i ) = 0.5 * currentNormalNorm;
        elementMomentArm_.col( i ) = currentCentroid - momentReferencePoint_;
    }

    // Compute cross-sectional area
    for ( unsigned int i = 0; i < 3; i++ )
    {
        shapeCrossSectionalArea_( i ) =
                0.5 * elementSurfaceNormal_.row( i ).cwiseAbs( ).dot( elementSurfaceArea_ );
    }

    // Check consistency with input dimensions
    const double tolerance = 1e-5;
    if ( std::fabs( shapeCrossSectionalArea_( referenceDimension_ ) - referenceArea_ ) > tolerance )
    {
        throw std::runtime_error( "Error in SPARTA geometry file. Input reference area does not match the "
                                  "combination of reference axis and geometry. Note that the first dimension "
                                  "is identified with 0. Tolerance set to: " + std::to_string( tolerance ) );
    }
}

//! Retrieve simulation conditions based on input and geometry.
void RarefiedFlowAnalysis::getSimulationConditions( )
{
    // Simulation boundary and grid
    for ( unsigned int i = 0; i < 3; i++ )
    {
        simulationBoundaries_( 2 * i ) = minimumDimensions_( i ) + 0.5 * minimumDimensions_.minCoeff( ); // add extra space around shape
        simulationBoundaries_( 2 * i + 1 ) = maximumDimensions_( i ) + 0.5 * maximumDimensions_.maxCoeff( ); // add extra space around shape
<<<<<<< HEAD
        if ( i == static_cast< unsigned int >( referenceAxis_ ) )
=======
        if ( i == referenceDimension_ )
>>>>>>> 599026eb
        {
            simulationBoundaries_( 2 * i ) -= 1.0; // add extra space along axis of velocity
            simulationBoundaries_( 2 * i + 1 ) += 1.0; // add extra space along axis of velocity
        }
        simulationGrid_( i ) = simulationBoundaries_( 2 * i + 1 ) - simulationBoundaries_( 2 * i );
    }
    simulationGrid_ /= gridSpacing_;

    // Convert molecular speed ratio to stream velocity and compute simulation time step and ratio of real to simulated variables
    freeStreamVelocities_.resize( dataPointsOfIndependentVariables_.at( 0 ).size( ), dataPointsOfIndependentVariables_.at( 1 ).size( ) );
    simulationTimeStep_.resize( dataPointsOfIndependentVariables_.at( 0 ).size( ), dataPointsOfIndependentVariables_.at( 1 ).size( ) );
    ratioOfRealToSimulatedParticles_.resize( dataPointsOfIndependentVariables_.at( 0 ).size( ), 1 );
    double simulationBoxLengthAlongReferenceAxis = ( simulationBoundaries_( 2 * referenceDimension_ + 1 ) -
                                                     simulationBoundaries_( 2 * referenceDimension_ ) );
    for ( unsigned int h = 0; h < dataPointsOfIndependentVariables_.at( 0 ).size( ); h++ )
    {
        for ( unsigned int m = 0; m < dataPointsOfIndependentVariables_.at( 1 ).size( ); m++ )
        {
            freeStreamVelocities_( h, m ) = dataPointsOfIndependentVariables_.at( 1 ).at( m ) *
                    atmosphericConditions_[ speed_of_sound_index ].at( h );
            simulationTimeStep_( h, m ) = 0.1 * simulationBoxLengthAlongReferenceAxis /
                    freeStreamVelocities_( h, m );
            // time step is taken as time it takes for a particle to travel for 10 % of the box
        }
        ratioOfRealToSimulatedParticles_( h ) = atmosphericConditions_[ number_density_index ].at( h ) *
                std::pow( gridSpacing_, 3 ) / simulatedParticlesPerCell_;
    }
}

//! Generate aerodynamic database.
void RarefiedFlowAnalysis::generateCoefficients( )
{
    // Inform user on progress
    std::cout << "Initiating SPARTA simulation. This may take a while." << std::endl;

    // Generate command string for SPARTA
    std::string runSPARTACommandString = "cd " + getSpartaDataPath( ) + "; ";
    if ( MPIExecutable_ != "" )
    {
        if ( numberOfCores_ < 1 )
        {
<<<<<<< HEAD
            throw std::runtime_error( "Error in SPARTA rarefied flow analysis. Number of cores needs to be an integer value "
                                      "larger or equal to one." );
        }
        runSPARTACommandString = runSPARTACommandString + MPIExecutable_ + " -np " + std::to_string( numberOfCores_ ) + " ";
=======
            throw std::runtime_error( "Error in SPARTA rarefied flow analysis. Number of cores needs to be "
                                      "an integer value larger or equal to one." );
        }
        runSPARTACommandString = runSPARTACommandString + MPIExecutable_ +
                " -np " + std::to_string( numberOfCores_ ) + " ";
>>>>>>> 599026eb
    }
    runSPARTACommandString = runSPARTACommandString + SPARTAExecutable_ + " -echo log ";
    if ( !printProgressInCommandWindow_ )
    {
        runSPARTACommandString = runSPARTACommandString + "-screen none ";
    }
    runSPARTACommandString = runSPARTACommandString + "-in " + getSpartaInputFile( );

    // Predefine variables
    Eigen::Vector3d velocityVector;
    std::string temporaryOutputFile = getSpartaOutputPath( ) + "/coeff";
    std::vector< std::string > outputFileExtensions = { ".1000" };//{ ".400", ".600", ".800", ".1000" };
    Eigen::Matrix< double, Eigen::Dynamic, 7, Eigen::RowMajor > outputMatrix;
    Eigen::Matrix< double, 3, Eigen::Dynamic > meanPressureValues;
    Eigen::Matrix< double, 3, Eigen::Dynamic > meanShearValues;

    // Loop over simulation parameters and run SPARTA
    int systemStatus;
    // Loop over altitude
    for ( unsigned int h = 0; h < dataPointsOfIndependentVariables_.at( 0 ).size( ); h++ )
    {
        // Inform user on progress
        std::cout << std::endl << "Altitude: "
                  << dataPointsOfIndependentVariables_.at( 0 ).at( h ) / 1e3
                  << " km" << std::endl;

        // Loop over Mach numbers
        for ( unsigned int m = 0; m < dataPointsOfIndependentVariables_.at( 1 ).size( ); m++ )
        {
            // Inform user on progress
            std::cout << "Mach number: "
                      << dataPointsOfIndependentVariables_.at( 1 ).at( m )
                      << std::endl;

            // Loop over angles of attack
            for ( unsigned int a = 0; a < dataPointsOfIndependentVariables_.at( 2 ).size( ); a++ )
            {
                // Inform user on progress
                std::cout << "Angle of attack: "
                          << convertRadiansToDegrees( dataPointsOfIndependentVariables_.at( 2 ).at( a ) )
                          << " deg" << std::endl;

                // Get velocity vector
                velocityVector = Eigen::Vector3d::Zero( );
                velocityVector( referenceDimension_ ) = ( ( referenceAxis_ >= 0 ) ? - 1.0 : 1.0 ) *
                        freeStreamVelocities_( h, m );

                // Print to file
                FILE * fileIdentifier = std::fopen( getSpartaInputFile( ).c_str( ), "w" );
                std::fprintf( fileIdentifier, inputTemplate_.c_str( ),
                              simulationBoundaries_( 0 ), simulationBoundaries_( 1 ), simulationBoundaries_( 2 ),
                              simulationBoundaries_( 3 ), simulationBoundaries_( 4 ), simulationBoundaries_( 5 ),
                              simulationGrid_( 0 ), simulationGrid_( 1 ), simulationGrid_( 2 ),
                              atmosphericConditions_[ number_density_index ].at( h ), ratioOfRealToSimulatedParticles_( h ),
                              simulationGases_.c_str( ),
                              simulationGases_.c_str( ), velocityVector( 0 ), velocityVector( 1 ), velocityVector( 2 ),
                              simulationGases_.c_str( ), atmosphericConditions_[ temperature_index ].at( h ),
                              convertRadiansToDegrees( dataPointsOfIndependentVariables_.at( 2 ).at( a ) ),
                              wallTemperature_, accommodationCoefficient_,
                              simulationTimeStep_( h, m ),
                              getSpartaOutputDirectory( ).c_str( ) );
                std::fclose( fileIdentifier );

                // Run SPARTA
                systemStatus = std::system( runSPARTACommandString.c_str( ) );
                if ( systemStatus != 0 )
                {
                    throw std::runtime_error( "Error in SPARTA rarefied flow analysis. "
                                              "SPARTA Simulation failed. See the log.sparta file in "
                                              "Tudat/External/SPARTA/ for more details." );
                }

                // Loop over angles of attack
                meanPressureValues.resize( 3, numberOfTriangles_ );
                meanShearValues.resize( 3, numberOfTriangles_ );

                // Read output files and compute mean pressure and shear force values
                meanPressureValues.setZero( );
                meanShearValues.setZero( );
                for ( unsigned int i = 0; i < outputFileExtensions.size( ); i++ )
                {
                    outputMatrix = readMatrixFromFile( temporaryOutputFile + outputFileExtensions.at( i ), "\t ;,", "%", 9 );
                    outputMatrix = sortMatrixRows( outputMatrix, 0 );
                    for ( unsigned int j = 0; j < 3; j++ )
                    {
                        meanPressureValues.row( j ) += outputMatrix.col( j + 1 ).transpose( );
                        meanShearValues.row( j ) += outputMatrix.col( j + 4 ).transpose( );
                    }
                }
                meanPressureValues /= outputFileExtensions.size( );
                meanShearValues /= outputFileExtensions.size( );

                // Convert pressure and shear forces to aerodynamic coefficients
                aerodynamicCoefficients_[ h ][ m ][ a ] = computeAerodynamicCoefficientsFromPressureShearForces(
                            meanPressureValues,
                            meanShearValues,
                            atmosphericConditions_[ density_index ].at( h ),
                            atmosphericConditions_[ pressure_index ].at( h ),
                            freeStreamVelocities_( h, m ),
                            elementSurfaceNormal_,
                            elementSurfaceArea_,
                            elementMomentArm_,
                            referenceArea_,
                            referenceLength_ );

                // Clean up results folder
                std::string commandString = "rm " + getSpartaOutputPath( ) + "/coeff.*";
                std::system( commandString.c_str( ) );
            }
        }
    }

    // Inform user on progress
    std::cout << std::endl << "SPARTA simulation complete." << std::endl << std::endl;
}

//! Get aerodynamic coefficients at specific conditions.
Eigen::Vector6d RarefiedFlowAnalysis::getAerodynamicCoefficientsDataPoint(
        const boost::array< int, 3 > independentVariables )
{
    // Return requested coefficients.
    return aerodynamicCoefficients_( independentVariables );
}

} // namespace aerodynamics

} // namespace tudat<|MERGE_RESOLUTION|>--- conflicted
+++ resolved
@@ -200,12 +200,8 @@
       SPARTAExecutable_( SPARTAExecutable ),simulationGases_( simulationGases ), referenceAxis_( referenceAxis ),
       gridSpacing_( gridSpacing ), simulatedParticlesPerCell_( simulatedParticlesPerCell ),
       wallTemperature_( wallTemperature ), accommodationCoefficient_( accommodationCoefficient ),
-<<<<<<< HEAD
-      printProgressInCommandWindow_( printProgressInCommandWindow ), MPIExecutable_( MPIExecutable ), numberOfCores_( numberOfCores )
-=======
       printProgressInCommandWindow_( printProgressInCommandWindow ), MPIExecutable_( MPIExecutable ),
       numberOfCores_( numberOfCores ), referenceDimension_( static_cast< unsigned int >( referenceAxis_ ) )
->>>>>>> 599026eb
 {
     // Check inputs
     if ( referenceDimension_ > 2 )
@@ -317,11 +313,7 @@
     {
         simulationBoundaries_( 2 * i ) = minimumDimensions_( i ) + 0.5 * minimumDimensions_.minCoeff( ); // add extra space around shape
         simulationBoundaries_( 2 * i + 1 ) = maximumDimensions_( i ) + 0.5 * maximumDimensions_.maxCoeff( ); // add extra space around shape
-<<<<<<< HEAD
-        if ( i == static_cast< unsigned int >( referenceAxis_ ) )
-=======
         if ( i == referenceDimension_ )
->>>>>>> 599026eb
         {
             simulationBoundaries_( 2 * i ) -= 1.0; // add extra space along axis of velocity
             simulationBoundaries_( 2 * i + 1 ) += 1.0; // add extra space along axis of velocity
@@ -363,18 +355,11 @@
     {
         if ( numberOfCores_ < 1 )
         {
-<<<<<<< HEAD
-            throw std::runtime_error( "Error in SPARTA rarefied flow analysis. Number of cores needs to be an integer value "
-                                      "larger or equal to one." );
-        }
-        runSPARTACommandString = runSPARTACommandString + MPIExecutable_ + " -np " + std::to_string( numberOfCores_ ) + " ";
-=======
             throw std::runtime_error( "Error in SPARTA rarefied flow analysis. Number of cores needs to be "
                                       "an integer value larger or equal to one." );
         }
         runSPARTACommandString = runSPARTACommandString + MPIExecutable_ +
                 " -np " + std::to_string( numberOfCores_ ) + " ";
->>>>>>> 599026eb
     }
     runSPARTACommandString = runSPARTACommandString + SPARTAExecutable_ + " -echo log ";
     if ( !printProgressInCommandWindow_ )
