--- conflicted
+++ resolved
@@ -255,8 +255,6 @@
      */
     unsigned int numberOfCores_;
 
-<<<<<<< HEAD
-=======
     //! Reference dimension for the aerodynamic analysis.
     /*!
      *  Reference dimension for the aerodynamic analysis. This value is based on the referenceAxis_ variable, but
@@ -264,7 +262,6 @@
      */
     unsigned int referenceDimension_;
 
->>>>>>> 599026eb
     //! List of points making up the vehicle geometry.
     /*!
      *  List of points making up the vehicle geometry. Column size is 3, since only triangular mesh are supported
