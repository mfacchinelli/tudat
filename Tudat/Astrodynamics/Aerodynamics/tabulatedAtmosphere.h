/*    Copyright (c) 2010-2018, Delft University of Technology
 *    All rigths reserved
 *
 *    This file is part of the Tudat. Redistribution and use in source and
 *    binary forms, with or without modification, are permitted exclusively
 *    under the terms of the Modified BSD license. You should have received
 *    a copy of the license with this file. If not, please or visit:
 *    http://tudat.tudelft.nl/LICENSE.
 *
 *    Notes
 *      The provided USSA1976 table file, generated with the pascal file, has a small error which
 *      can be observed at the pressure at sea level. This in 101320 in the file but should be
 *      101325. If this error is not acceptable, another table file should be used.
 *
 */

#ifndef TUDAT_TABULATED_ATMOSPHERE_H
#define TUDAT_TABULATED_ATMOSPHERE_H

#include <string>

#include <boost/shared_ptr.hpp>

#include <Eigen/Core>

#include "Tudat/Basics/utilityMacros.h"

#include "Tudat/Astrodynamics/Aerodynamics/standardAtmosphere.h"
#include "Tudat/Astrodynamics/Aerodynamics/aerodynamics.h"
#include "Tudat/Astrodynamics/BasicAstrodynamics/physicalConstants.h"
#include "Tudat/Mathematics/Interpolators/cubicSplineInterpolator.h"
#include "Tudat/Mathematics/Interpolators/linearInterpolator.h"
#include "Tudat/Mathematics/Interpolators/multiLinearInterpolator.h"
#include "Tudat/InputOutput/tabulatedAtmosphereReader.h"

namespace tudat
{

namespace aerodynamics
{

//! Check uniqueness of input.
/*!
 *  Function to check uniqueness of input for (in)dependent variables. The function works by checking that there
 *  are no duplicates, after having sorted the vector. For this reason, a local copy of the input vector is taken.
 *  \tparam VariableType Type belonging to the input vector.
 *  \param variables Vector of variables which needs to be checked.
 */
template< typename VariableType >
void checkVariableUniqueness( std::vector< VariableType > variables );

//! Tabulated atmosphere class.
/*!
 *  Tabulated atmospheres class, for example US1976. The default path from which the files are
 *  obtained is: /External/AtmosphereTables
 */
class TabulatedAtmosphere : public StandardAtmosphere
{
public:

    //! Default constructor.
    /*!
     *  Default constructor.
     *  \param atmosphereTableFile Map of files containing information on the atmosphere. The order of both
     *  independent and dependent parameters needs to be specified in the independentVariablesNames and
     *  dependentVariablesNames vectors, respectively. Note that specific gas constant and specific heat ratio
     *  will be given the default constant values for Earth, unless they are included in the file map.
     *  \param independentVariablesNames List of independent parameters describing the atmosphere.
     *  \param dependentVariablesNames List of dependent parameters output by the atmosphere.
     *  \param specificGasConstant The constant specific gas constant of the atmosphere.
     *  \param ratioOfSpecificHeats The constant ratio of specific heats of the atmosphere.
     *  \param boundaryHandling Method for interpolation behavior when independent variable is out of range.
     *  \param defaultExtrapolationValue Default value to be used for extrapolation, in case of use_default_value or
     *  use_default_value_with_warning as methods for boundaryHandling.
     */
    TabulatedAtmosphere(
            const std::map< int, std::string >& atmosphereTableFile,
            const std::vector< AtmosphereIndependentVariables >& independentVariablesNames = { altitude_dependent_atmosphere },
            const std::vector< AtmosphereDependentVariables >& dependentVariablesNames = { density_dependent_atmosphere,
            pressure_dependent_atmosphere, temperature_dependent_atmosphere },
            const double specificGasConstant = physical_constants::SPECIFIC_GAS_CONSTANT_AIR,
            const double ratioOfSpecificHeats = 1.4,
            const std::vector< interpolators::BoundaryInterpolationType >& boundaryHandling = { },
            const std::vector< std::vector< std::pair< double, double > > >& defaultExtrapolationValue = { } ) :
        atmosphereTableFile_( atmosphereTableFile ), independentVariables_( independentVariablesNames ),
        dependentVariables_( dependentVariablesNames ), specificGasConstant_( specificGasConstant ),
        ratioOfSpecificHeats_( ratioOfSpecificHeats ), boundaryHandling_( boundaryHandling ),
        defaultExtrapolationValue_( defaultExtrapolationValue )
    {
        // Set default dependent variables
        dependentVariablesDependency_ = std::vector< bool >( 6, false ); // only 6 dependent variables supported
        dependentVariableIndices_ = std::vector< unsigned int >( 6, 0 ); // only 6 dependent variables supported

        // Initialize atmosphere
        initialize( );
    }

    //! Constructor with default gas constant and specific heat ratio.
    /*!
     *  Constructor with default gas constant and specific heat ratio.
     *  \param atmosphereTableFile Map of files containing information on the atmosphere. The order of both
     *  independent and dependent parameters needs to be specified in the independentVariablesNames and
     *  dependentVariablesNames vectors, respectively. Note that specific gas constant and specific heat ratio
     *  will be given the default constant values for Earth, unless they are included in the file map.
     *  \param independentVariablesNames List of independent parameters describing the atmosphere.
     *  \param dependentVariablesNames List of dependent parameters output by the atmosphere.
     *  \param specificGasConstant The constant specific gas constant of the atmosphere.
     *  \param ratioOfSpecificHeats The constant ratio of specific heats of the atmosphere.
     *  \param boundaryHandling Method for interpolation behavior when independent variable is out of range.
     *  \param defaultExtrapolationValue Default value to be used for extrapolation, in case of use_default_value or
     *  use_default_value_with_warning as methods for boundaryHandling.
     */
    TabulatedAtmosphere( const std::map< int, std::string >& atmosphereTableFile,
                         const std::vector< AtmosphereIndependentVariables >& independentVariablesNames,
                         const std::vector< AtmosphereDependentVariables >& dependentVariablesNames,
                         const std::vector< interpolators::BoundaryInterpolationType >& boundaryHandling,
                         const std::vector< std::vector< std::pair< double, double > > >& defaultExtrapolationValue ) :
        TabulatedAtmosphere( atmosphereTableFile, independentVariablesNames, dependentVariablesNames,
                             physical_constants::SPECIFIC_GAS_CONSTANT_AIR, 1.4, boundaryHandling, defaultExtrapolationValue )
    { }

    //! Constructor compatible with old version.
    /*!
     *  Constructor compatible with old version.
     *  \param atmosphereTableFile File containing atmospheric properties.
     *  The file name of the atmosphere table. The file should contain four columns of data,
     *  containing altitude (first column), and the associated density, pressure and density values
     *  in the second, third and fourth columns.
     *  \param dependentVariablesNames List of dependent parameters output by the atmosphere.
     *  \param specificGasConstant The constant specific gas constant of the atmosphere.
     *  \param ratioOfSpecificHeats The constant ratio of specific heats of the atmosphere.
     */
    TabulatedAtmosphere(
            const std::string& atmosphereTableFile,
            const std::vector< AtmosphereDependentVariables >& dependentVariablesNames = { density_dependent_atmosphere,
            pressure_dependent_atmosphere, temperature_dependent_atmosphere },
            const double specificGasConstant = physical_constants::SPECIFIC_GAS_CONSTANT_AIR,
<<<<<<< HEAD
            const double ratioOfSpecificHeats = 1.4 ) :
        TabulatedAtmosphere( { { 0, atmosphereTableFile } }, { altitude_dependent_atmosphere },
                             dependentVariablesNames, specificGasConstant, ratioOfSpecificHeats )
=======
            const double ratioOfSpecificHeats = 1.4,
            const interpolators::BoundaryInterpolationType boundaryHandling = interpolators::use_boundary_value,
            const double defaultExtrapolationValue = IdentityElement< double >::getAdditionIdentity( ) ) :
        TabulatedAtmosphere( { { 0, atmosphereTableFile } }, { altitude_dependent_atmosphere },
                             dependentVariablesNames, specificGasConstant, ratioOfSpecificHeats, { boundaryHandling },
                             std::vector< std::vector< std::pair< double, double > > >(
                                 dependentVariablesNames.size( ), { { defaultExtrapolationValue, defaultExtrapolationValue } } ) )
>>>>>>> 509d6979
    { }

    //! Constructor.
    /*!
     *  Constructor.
     *  \param atmosphereTableFile Map of files containing information on the atmosphere. The order of both
     *  independent and dependent parameters needs to be specified in the independentVariablesNames and
     *  dependentVariablesNames vectors, respectively. Note that specific gas constant and specific heat ratio
     *  will be given the default constant values for Earth, unless they are included in the file map.
     *  \param independentVariablesNames List of independent parameters describing the atmosphere.
     *  \param dependentVariablesNames List of dependent parameters output by the atmosphere.
     *  \param boundaryHandling Method for interpolation behavior when independent variable is out of range.
     *  \param defaultExtrapolationValue Default value to be used for extrapolation, in case of use_default_value or
     *  use_default_value_with_warning as methods for boundaryHandling.
     */
    TabulatedAtmosphere( const std::map< int, std::string >& atmosphereTableFile,
                         const std::vector< AtmosphereIndependentVariables >& independentVariablesNames,
                         const std::vector< AtmosphereDependentVariables >& dependentVariablesNames,
                         const std::vector< interpolators::BoundaryInterpolationType >& boundaryHandling,
                         const std::vector< double >& defaultExtrapolationValue ) :
        atmosphereTableFile_( atmosphereTableFile ), independentVariables_( independentVariablesNames ),
        dependentVariables_( dependentVariablesNames ), specificGasConstant_( physical_constants::SPECIFIC_GAS_CONSTANT_AIR ),
        ratioOfSpecificHeats_( 1.4 ), boundaryHandling_( boundaryHandling )
    {
        // Assign default values
        defaultExtrapolationValue_.resize( dependentVariablesNames.size( ) );
        for ( unsigned int i = 0; i < dependentVariablesNames.size( ); i++ )
        {
            for ( unsigned int j = 0; j < independentVariablesNames.size( ); j++ )
            {
                if ( boundaryHandling_.at( j ) == interpolators::use_default_value ||
                     boundaryHandling_.at( j ) == interpolators::use_default_value_with_warning )
                {
                    defaultExtrapolationValue_.at( i ).push_back( std::make_pair( defaultExtrapolationValue.at( i ),
                                                                                  defaultExtrapolationValue.at( i ) ) );
                }
                else
                {
                    defaultExtrapolationValue_.at( i ).push_back( std::make_pair( IdentityElement< double >::getAdditionIdentity( ),
                                                                                  IdentityElement< double >::getAdditionIdentity( ) ) );
                }
            }
        }

        // Set default dependent variables
        dependentVariablesDependency_ = std::vector< bool >( 6, false ); // only 6 dependent variables supported
        dependentVariableIndices_ = std::vector< unsigned int >( 6, 0 ); // only 6 dependent variables supported

        // Initialize atmosphere
        initialize( );
    }

    //! Destructor
    ~TabulatedAtmosphere( ){ }

    //! Get atmosphere table file name.
    /*!
     * Returns atmosphere table file name.
     * \return The atmosphere table file.
     */
    std::map< int, std::string > getAtmosphereTableFile( ) { return atmosphereTableFile_; }

    //! Get local density.
    /*!
     * Returns the local density parameter of the atmosphere in kg per meter^3, at the specified conditions.
     * \param altitude Altitude at which density is to be computed.
     * \param longitude Longitude at which density is to be computed.
     * \param latitude Latitude at which density is to be computed.
     * \param time Time at which density is to be computed.
     * \return Atmospheric density at specified conditions.
     */
    double getDensity( const double altitude, const double longitude = 0.0,
                       const double latitude = 0.0, const double time = 0.0 )
    {
        // Get list of independent variables
        std::vector< double > independentVariableData;
        for ( unsigned int i = 0; i < numberOfIndependentVariables_; i++ )
        {
            switch ( independentVariables_.at( i ) )
            {
            case altitude_dependent_atmosphere:
                independentVariableData.push_back( altitude );
                break;
            case longitude_dependent_atmosphere:
                independentVariableData.push_back( longitude );
                break;
            case latitude_dependent_atmosphere:
                independentVariableData.push_back( latitude );
                break;
            case time_dependent_atmosphere:
                independentVariableData.push_back( time );
                break;
            }
        }

        // Give output
        return interpolatorForDensity_->interpolate( independentVariableData );
    }

    //! Get local pressure.
    /*!
     * Returns the local pressure of the atmosphere in Newton per meter^2, at the specified conditions.
     * \param altitude Altitude  at which pressure is to be computed.
     * \param longitude Longitude at which pressure is to be computed.
     * \param latitude Latitude at which pressure is to be computed.
     * \param time Time at which pressure is to be computed.
     * \return Atmospheric pressure at specified conditions.
     */
    double getPressure( const double altitude, const double longitude = 0.0,
                        const double latitude = 0.0, const double time = 0.0 )
    {
        // Get list of independent variables
        std::vector< double > independentVariableData;
        for ( unsigned int i = 0; i < numberOfIndependentVariables_; i++ )
        {
            switch ( independentVariables_.at( i ) )
            {
            case altitude_dependent_atmosphere:
                independentVariableData.push_back( altitude );
                break;
            case longitude_dependent_atmosphere:
                independentVariableData.push_back( longitude );
                break;
            case latitude_dependent_atmosphere:
                independentVariableData.push_back( latitude );
                break;
            case time_dependent_atmosphere:
                independentVariableData.push_back( time );
                break;
            }
        }

        // Give output
        return interpolatorForPressure_->interpolate( independentVariableData );
    }

    //! Get local temperature.
    /*!
     * Returns the local temperature of the atmosphere in Kelvin, at the specified conditions.
     * \param altitude Altitude at which temperature is to be computed
     * \param longitude Longitude at which temperature is to be computed.
     * \param latitude Latitude at which temperature is to be computed.
     * \param time Time at which temperature is to be computed.
     * \return constantTemperature Atmospheric temperature at specified conditions.
     */
    double getTemperature( const double altitude, const double longitude = 0.0,
                           const double latitude = 0.0, const double time = 0.0 )
    {
        // Get list of independent variables
        std::vector< double > independentVariableData;
        for ( unsigned int i = 0; i < numberOfIndependentVariables_; i++ )
        {
            switch ( independentVariables_.at( i ) )
            {
            case altitude_dependent_atmosphere:
                independentVariableData.push_back( altitude );
                break;
            case longitude_dependent_atmosphere:
                independentVariableData.push_back( longitude );
                break;
            case latitude_dependent_atmosphere:
                independentVariableData.push_back( latitude );
                break;
            case time_dependent_atmosphere:
                independentVariableData.push_back( time );
                break;
            }
        }

        // Give output
        return interpolatorForTemperature_->interpolate( independentVariableData );
    }

    //! Get specific gas constant.
    /*!
     * Returns the specific gas constant of the atmosphere in J/(kg K), at the specified conditions.
     * \param altitude Altitude at which specific gas constant is to be computed.
     * \param longitude Longitude at which specific gas constant is to be computed.
     * \param latitude Latitude at which specific gas constant is to be computed.
     * \param time Time at which specific gas constant is to be computed.
     * \return specificGasConstant Specific gas constant at specified conditions.
     */
    double getSpecificGasConstant( const double altitude, const double longitude = 0.0,
                                   const double latitude = 0.0, const double time = 0.0 )
    {
        if ( dependentVariablesDependency_.at( gas_constant_dependent_atmosphere ) )
        {
            // Get list of independent variables
            std::vector< double > independentVariableData;
            for ( unsigned int i = 0; i < numberOfIndependentVariables_; i++ )
            {
                switch ( independentVariables_.at( i ) )
                {
                case altitude_dependent_atmosphere:
                    independentVariableData.push_back( altitude );
                    break;
                case longitude_dependent_atmosphere:
                    independentVariableData.push_back( longitude );
                    break;
                case latitude_dependent_atmosphere:
                    independentVariableData.push_back( latitude );
                    break;
                case time_dependent_atmosphere:
                    independentVariableData.push_back( time );
                    break;
                }
            }

            // Give output
            return interpolatorForGasConstant_->interpolate( independentVariableData );
        }
        else
        {
            return specificGasConstant_;
        }
    }

    //! Get ratio of specific heats.
    /*!
     * Returns the ratio of specific heats of the atmosphere at the specified conditions.
     * \param altitude Altitude at which ratio of specific heats is to be computed
     * \param longitude Longitude at which ratio of specific heats is to be computed.
     * \param latitude Latitude at which ratio of specific heats is to be computed.
     * \param time Time at which ratio of specific heats is to be computed.
     * \return Ratio of specific heats at specified conditions.
     */
    double getRatioOfSpecificHeats( const double altitude, const double longitude = 0.0,
                                    const double latitude = 0.0, const double time = 0.0 )
    {
        if ( dependentVariablesDependency_.at( specific_heat_ratio_dependent_atmosphere ) )
        {
            // Get list of independent variables
            std::vector< double > independentVariableData;
            for ( unsigned int i = 0; i < numberOfIndependentVariables_; i++ )
            {
                switch ( independentVariables_.at( i ) )
                {
                case altitude_dependent_atmosphere:
                    independentVariableData.push_back( altitude );
                    break;
                case longitude_dependent_atmosphere:
                    independentVariableData.push_back( longitude );
                    break;
                case latitude_dependent_atmosphere:
                    independentVariableData.push_back( latitude );
                    break;
                case time_dependent_atmosphere:
                    independentVariableData.push_back( time );
                    break;
                }
            }

            // Give output
            return interpolatorForSpecificHeatRatio_->interpolate( independentVariableData );
        }
        else
        {
            return ratioOfSpecificHeats_;
        }
    }

    //! Get molar mass.
    /*!
     * Returns the molar mass of the atmosphere in kilograms per mole, at the specified conditions.
     * \param altitude Altitude at which molar mass is to be computed
     * \param longitude Longitude at which molar mass is to be computed.
     * \param latitude Latitude at which molar mass is to be computed.
     * \param time Time at which molar mass is to be computed.
     * \return Molar mass at specified conditions.
     */
    double getMolarMass( const double altitude, const double longitude = 0.0,
                         const double latitude = 0.0, const double time = 0.0 )
    {
        if ( dependentVariablesDependency_.at( molar_mass_dependent_atmosphere ) )
        {
            // Get list of independent variables
            std::vector< double > independentVariableData;
            for ( unsigned int i = 0; i < numberOfIndependentVariables_; i++ )
            {
                switch ( independentVariables_.at( i ) )
                {
                case altitude_dependent_atmosphere:
                    independentVariableData.push_back( altitude );
                    break;
                case longitude_dependent_atmosphere:
                    independentVariableData.push_back( longitude );
                    break;
                case latitude_dependent_atmosphere:
                    independentVariableData.push_back( latitude );
                    break;
                case time_dependent_atmosphere:
                    independentVariableData.push_back( time );
                    break;
                }
            }

            // Give output
            return interpolatorForMolarMass_->interpolate( independentVariableData );
        }
        else
        {
            throw std::runtime_error( "Error in tabulated atmosphere. The molar mass needs to be specified in the atmosphere "
                                      "table files." );
        }
    }

    //! Get local speed of sound in the atmosphere.
    /*!
     * Returns the speed of sound in the atmosphere in m/s.
     * \param altitude Altitude at which speed of sound is to be computed.
     * \param longitude Longitude at which speed of sound is to be computed (not used but included
     * for consistency with base class interface).
     * \param latitude Latitude at which speed of sound is to be computed (not used but included
     * for consistency with base class interface).
     * \param time Time at which speed of sound is to be computed (not used but included for
     * consistency with base class interface).
     * \return Atmospheric speed of sound at specified conditions.
     */
    double getSpeedOfSound( const double altitude, const double longitude = 0.0,
                            const double latitude = 0.0, const double time = 0.0 )
    {
        return computeSpeedOfSound(
                    getTemperature( altitude, longitude, latitude, time ),
                    getSpecificGasConstant( altitude, longitude, latitude, time ),
                    getRatioOfSpecificHeats( altitude, longitude, latitude, time ) );
    }

protected:

private:

    //! Initialize atmosphere table reader.
    /*!
     *  Initializes the atmosphere table reader.
     */
    void initialize( );

    //! Create interpolators for specified dependent variables, taking into consideration the number
    //! of independent variables (which is greater than one).
    /*!
     *  Create interpolators for specified dependent variables, taking into consideration the variable
     *  size of independent variables (which is greater than one).
     *  \tparam Number of independent variables to be used by the interpolator.
     */
    template< unsigned int NumberOfIndependentVariables >
    void createMultiDimensionalAtmosphereInterpolators( );

    //! The file name of the atmosphere table.
    /*!
     *  The file name of the atmosphere table. The file should contain four columns of data,
     *  containing altitude (first column), and the associated density, pressure and density values
     *  in the second, third and fourth columns.
     */
    std::map< int, std::string > atmosphereTableFile_;

    //! A vector of strings containing the names of the independent variables contained in the atmosphere file
    /*!
     * A vector of strings containing the names of the independent variables contained in the atmosphere file,
     * in the correct order (from left, being the first entry in the vector, to the right).
     */
    std::vector< AtmosphereIndependentVariables > independentVariables_;

    //! Vector containing the independent variables.
    /*!
     *  Vector containing the independent variables.
     */
    std::vector< std::vector< double > > independentVariablesData_;

    //! Integer specifying number of independent variables.
    /*!
     *  Integer specifying number of independent variables.
     */
    unsigned int numberOfIndependentVariables_;

    //! A vector of strings containing the names of the variables contained in the atmosphere file
    /*!
     * A vector of strings containing the names of the variables contained in the atmosphere file,
     * in the correct order (from left, being the first entry in the vector, to the right).
     */
    std::vector< AtmosphereDependentVariables > dependentVariables_;

    //! Vector of booleans that determines if the atmosphere file contains dentity, pressure, temperature,
    //! gas constant and/or ratio of specific heats.
    /*!
     *  Vector of booleans that determines if the atmosphere file contains dentity, pressure, temperature,
     *  gas constant and/or ratio of specific heats.
     */
    std::vector< bool > dependentVariablesDependency_;

    //! Vector of integers that specifies the order of dentity, pressure, temperature, gas constant and
    //! ratio of specific heats are located.
    /*!
     *  Vector of integers that specifies the order of dentity, pressure, temperature, gas constant and
     *  ratio of specific heats are located.
     */
    std::vector< unsigned int > dependentVariableIndices_;

    //! Specific gas constant of the atmosphere.
    /*!
     *  Specific gas constant of the atmosphere.
     */
    double specificGasConstant_;

    //! Ratio of specific heats of the atmosphere at constant pressure and constant volume.
    /*!
     *  Ratio of specific heats of the atmosphere at constant pressure and constant volume.
     */
    double ratioOfSpecificHeats_;

    //! Interpolation for density. Note that type of interpolator depends on number of independent variables specified.
    /*!
     *  Interpolation for density. Note that type of interpolator depends on number of independent variables specified.
     */
    boost::shared_ptr< interpolators::Interpolator< double, double > > interpolatorForDensity_;

    //! Interpolation for pressure. Note that type of interpolator depends on number of independent variables specified.
    /*!
     *  Interpolation for pressure. Note that type of interpolator depends on number of independent variables specified.
     */
    boost::shared_ptr< interpolators::Interpolator< double, double > > interpolatorForPressure_;

    //! Interpolation for temperature. Note that type of interpolator depends on number of independent variables specified.
    /*!
     *  Interpolation for temperature. Note that type of interpolator depends on number of independent variables specified.
     */
    boost::shared_ptr< interpolators::Interpolator< double, double > > interpolatorForTemperature_;

    //! Interpolation for specific gas constant. Note that type of interpolator depends on number of independent variables specified.
    /*!
     *  Interpolation for specific gas constant. Note that type of interpolator depends on number of independent variables specified.
     */
    boost::shared_ptr< interpolators::Interpolator< double, double > > interpolatorForGasConstant_;

    //! Interpolation for ratio of specific heats. Note that type of interpolator depends on number of independent variables specified.
    /*!
     *  Interpolation for ratio of specific heats. Note that type of interpolator depends on number of independent variables specified.
     */
    boost::shared_ptr< interpolators::Interpolator< double, double > > interpolatorForSpecificHeatRatio_;

    //! Interpolation for molar mass. Note that type of interpolator depends on number of independent variables specified.
    /*!
     *  Interpolation for molar mass. Note that type of interpolator depends on number of independent variables specified.
     */
    boost::shared_ptr< interpolators::Interpolator< double, double > > interpolatorForMolarMass_;

    //! Behavior of interpolator when independent variable is outside range.
    /*!
     *  Behavior of interpolator when independent variable is outside range.
     */
    std::vector< interpolators::BoundaryInterpolationType > boundaryHandling_;

    //! Default values to be used for extrapolation.
    /*!
     *  Default values to be used for extrapolation. The structure of the vector is as follows:
     *      - outer vector: one element for each dependent variable (density, pressure, temperature, ect.)
     *      - inner vector: one element for each independent variable (latitude, longitude and altitude)
     *      - pair: first element in case independent variable is below its lower definition limit, second element
     *          in case it is above the upper definition limit
     */
    std::vector< std::vector< std::pair< double, double > > > defaultExtrapolationValue_;
};

//! Typedef for shared-pointer to TabulatedAtmosphere object.
typedef boost::shared_ptr< TabulatedAtmosphere > TabulatedAtmospherePointer;

} // namespace aerodynamics

} // namespace tudat

#endif // TUDAT_TABULATED_ATMOSPHERE_H<|MERGE_RESOLUTION|>--- conflicted
+++ resolved
@@ -135,11 +135,6 @@
             const std::vector< AtmosphereDependentVariables >& dependentVariablesNames = { density_dependent_atmosphere,
             pressure_dependent_atmosphere, temperature_dependent_atmosphere },
             const double specificGasConstant = physical_constants::SPECIFIC_GAS_CONSTANT_AIR,
-<<<<<<< HEAD
-            const double ratioOfSpecificHeats = 1.4 ) :
-        TabulatedAtmosphere( { { 0, atmosphereTableFile } }, { altitude_dependent_atmosphere },
-                             dependentVariablesNames, specificGasConstant, ratioOfSpecificHeats )
-=======
             const double ratioOfSpecificHeats = 1.4,
             const interpolators::BoundaryInterpolationType boundaryHandling = interpolators::use_boundary_value,
             const double defaultExtrapolationValue = IdentityElement< double >::getAdditionIdentity( ) ) :
@@ -147,7 +142,6 @@
                              dependentVariablesNames, specificGasConstant, ratioOfSpecificHeats, { boundaryHandling },
                              std::vector< std::vector< std::pair< double, double > > >(
                                  dependentVariablesNames.size( ), { { defaultExtrapolationValue, defaultExtrapolationValue } } ) )
->>>>>>> 509d6979
     { }
 
     //! Constructor.
