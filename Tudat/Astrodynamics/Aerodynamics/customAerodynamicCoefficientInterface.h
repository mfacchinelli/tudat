--- conflicted
+++ resolved
@@ -40,32 +40,6 @@
 {
 public:
 
-<<<<<<< HEAD
-=======
-    //! Function to combined the force and moment coefficients from separate function pointers.
-    /*!
-     *  Function to combined the force and moment coefficients from separate function pointers.
-     *  The output is the concatenated force and moment coefficient vector, evaluated
-     *  at the current set of independent variables.
-     *  \param forceCoefficientFunction Function returning the aerodynamic force coefficients as
-     *  function of the set of independent variables.
-     *  \param momentCoefficientFunction Function returning the aerodynamic force coefficients as
-     *  function of the set of independent variables.
-     *  \param independentVariables Current list of values of the independent variables upon
-     *  which the coefficients depend.
-     */
-    Eigen::Vector6d concatenateForceAndMomentCoefficients(
-            const boost::function< Eigen::Vector3d( const std::vector< double >& ) >&
-            forceCoefficientFunction,
-            const boost::function< Eigen::Vector3d( const std::vector< double >& ) >&
-            momentCoefficientFunction,
-            const std::vector< double >& independentVariables )
-    {
-        return ( Eigen::Vector6d( )<<forceCoefficientFunction( independentVariables ),
-                 momentCoefficientFunction( independentVariables ) ).finished( );
-    }
-
->>>>>>> b623938a
     //! Constructor.
     /*!
      *  Constructor.
