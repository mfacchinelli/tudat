--- conflicted
+++ resolved
@@ -11,11 +11,8 @@
 #ifndef TUDAT_SECONDDEGREEGRAVITATIONALTORQUE_H
 #define TUDAT_SECONDDEGREEGRAVITATIONALTORQUE_H
 
-<<<<<<< HEAD
-=======
 #include <iostream>
 
->>>>>>> fa050b78
 #include <boost/function.hpp>
 #include <boost/lambda/lambda.hpp>
 
@@ -194,11 +191,8 @@
     //! Function returning the rotation from inertial frame to frame fixed to body undergoing torque.
     boost::function< Eigen::Quaterniond( ) > rotationToBodyFixedFrameFunction_;
 
-<<<<<<< HEAD
-=======
     Eigen::Quaterniond currentRotationToBodyFixedFrame_;
 
->>>>>>> fa050b78
     //! Current [osition of body exerting torque, w.r.t. body undergoing torque in frame fixed to body undergoing torque, as set
     //! by updateMembers function.
     Eigen::Vector3d currentRelativePositionOfBodySubjectToTorque_;
