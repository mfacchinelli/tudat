--- conflicted
+++ resolved
@@ -214,78 +214,8 @@
     //! Function to run the State Estimator (SE).
     void runStateEstimator( const double currentTime, const Eigen::Vector6d& currentExternalMeasurement )
     {
-<<<<<<< HEAD
         currentTime_ = currentTime;
         setCurrentEstimatedCartesianState( currentExternalMeasurement );
-=======
-        // Add maneuver if requested
-        if ( !scheduledApoapsisManeuver.isZero( ) )
-        {
-            Eigen::Vector6d currentEstimatedCartesianState = currentEstimatedCartesianState_;
-            currentEstimatedCartesianState.segment( 3, 3 ) += scheduledApoapsisManeuver;
-            setCurrentEstimatedCartesianState( currentEstimatedCartesianState );
-            updateOnboardModel( );
-        }
-
-        // Perform extra functions when switching phase
-        if ( ( previousNavigationPhase_ == aided_navigation_phase ) && ( currentNavigationPhase_ == unaided_navigation_phase ) )
-        {
-            // Improve state estimate if passing from aided to unaided
-//            improveStateEstimateOnNavigationPhaseTransition( );
-        }
-        else if ( ( previousNavigationPhase_ == unaided_navigation_phase ) && ( currentNavigationPhase_ == aided_navigation_phase ) )
-        {
-            // Reset covariance matrix if passing from unaided to aided
-            Eigen::Vector9d currentNavigationFilterState = navigationFilter_->getCurrentStateEstimate( );
-            Eigen::Matrix9d currentNavigationFilterCovarianceMatrix = navigationFilter_->getCurrentCovarianceEstimate( );
-            currentNavigationFilterCovarianceMatrix = Eigen::Matrix9d( currentNavigationFilterCovarianceMatrix.diagonal( ).asDiagonal( ) );
-            navigationFilter_->modifyCurrentStateAndCovarianceEstimates( currentNavigationFilterState,
-                                                                         currentNavigationFilterCovarianceMatrix );
-        }
-
-        // Update current state based on the detected navigation phase
-        switch ( currentNavigationPhase_ )
-        {
-        case unaided_navigation_phase:
-        {
-            // Update Cartesian state
-            Eigen::Vector6d currentEstimatedCartesianState = currentEstimatedCartesianState_;
-            Eigen::Vector6d currentEstimatedCartesianStateDerivative;
-            currentEstimatedCartesianStateDerivative.segment( 0, 3 ) = currentEstimatedCartesianState.segment( 3, 3 );
-            currentEstimatedCartesianStateDerivative.segment( 3, 3 ) = currentEstimatedTranslationalAcceleration_;
-            currentEstimatedCartesianState += navigationRefreshStepSize_ * currentEstimatedCartesianStateDerivative;
-
-            // Update time
-            currentTime_ += navigationRefreshStepSize_;
-
-            // Update navigation system
-            setCurrentEstimatedCartesianState( currentEstimatedCartesianState );
-            break;
-        }
-        case aided_navigation_phase:
-        {
-            // Update filter
-            navigationFilter_->updateFilter( currentExternalMeasurement );
-
-            // Extract tiem and estimated state and update navigation system
-            currentTime_ = navigationFilter_->getCurrentTime( );
-            Eigen::Vector9d currentNavigationFilterState = navigationFilter_->getCurrentStateEstimate( );
-            setCurrentEstimatedCartesianState( currentNavigationFilterState.segment( cartesian_position_index, 6 ) );
-            break;
-        }
-        default:
-            throw std::runtime_error( "Error in navigation system. Current navigation (" +
-                                      std::to_string( currentNavigationPhase_ ) + ") phase not supported." );
-        }
-
-        // Check for infinities and/or NaNs
-        Eigen::Vector9d currentNavigationFilterState = navigationFilter_->getCurrentStateEstimate( );
-        if ( !currentNavigationFilterState.allFinite( ) && currentNavigationFilterState.hasNaN( ) )
-        {
-            throw std::runtime_error( "Error in navigation system. Found Inf and/or NaN entries in state estimate. "
-                                      "Major navigation failure." );
-        }
->>>>>>> 97984e31
 
         // Update body and acceleration maps
         updateOnboardModel( );
@@ -305,68 +235,7 @@
      */
     void runPostAtmosphereProcesses( const std::map< double, Eigen::Vector3d >& mapOfMeasuredAerodynamicAcceleration )
     {
-<<<<<<< HEAD
         historyOfEstimatedAtmosphereParameters_[ currentOrbitCounter_ ] = Eigen::Vector6d::Constant( TUDAT_NAN );
-=======
-        using mathematical_constants::PI;
-
-        // Extract aerodynamic accelerations of when the spacecraft is below the atmospheric interface altitude
-        double currentIterationTime;
-        std::map< double, Eigen::Vector6d > mapOfEstimatedCartesianStatesBelowAtmosphericInterface;
-        std::map< double, Eigen::Vector6d > mapOfEstimatedKeplerianStatesBelowAtmosphericInterface;
-        std::map< double, Eigen::Vector3d > mapOfExpectedAerodynamicAccelerationBelowAtmosphericInterface;
-        std::vector< Eigen::Vector3d > vectorOfMeasuredAerodynamicAccelerationBelowAtmosphericInterface;
-        for ( translationalStateConstantIterator_ = currentOrbitHistoryOfEstimatedTranslationalStates_.begin( );
-              translationalStateConstantIterator_ != currentOrbitHistoryOfEstimatedTranslationalStates_.end( );
-              translationalStateConstantIterator_++ )
-        {
-            if ( translationalStateConstantIterator_->second.first.segment( 0, 3 ).norm( ) <= atmosphericInterfaceRadius_ )
-            {
-                // Retireve time, state and acceleration of where the altitude is below the atmospheric interface
-                currentIterationTime = translationalStateConstantIterator_->first;
-                mapOfEstimatedCartesianStatesBelowAtmosphericInterface[ currentIterationTime ] =
-                        translationalStateConstantIterator_->second.first;
-                mapOfEstimatedKeplerianStatesBelowAtmosphericInterface[ currentIterationTime ] =
-                        translationalStateConstantIterator_->second.second;
-                mapOfExpectedAerodynamicAccelerationBelowAtmosphericInterface[ currentIterationTime ] =
-                        currentOrbitHistoryOfEstimatedNonGravitationalTranslationalAccelerations_[ currentIterationTime ];
-                vectorOfMeasuredAerodynamicAccelerationBelowAtmosphericInterface.push_back(
-                            mapOfMeasuredAerodynamicAcceleration.at( currentIterationTime ) );
-
-                // Modify the true anomaly such that it is negative above PI radians (before estimated periapsis)
-                if ( mapOfEstimatedKeplerianStatesBelowAtmosphericInterface[ currentIterationTime ][ 5 ] > PI )
-                {
-                    mapOfEstimatedKeplerianStatesBelowAtmosphericInterface[ currentIterationTime ][ 5 ] -= 2.0 * PI;
-                }
-            }
-        }
-
-        // Only proceed if satellite flew below atmospheric interface altitude
-        if ( vectorOfMeasuredAerodynamicAccelerationBelowAtmosphericInterface.size( ) > 0 )
-        {
-            // Remove errors from measured accelerations
-            postProcessAccelerometerMeasurements( vectorOfMeasuredAerodynamicAccelerationBelowAtmosphericInterface );
-
-            // Compute magnitude of aerodynamic acceleration
-            std::vector< double > vectorOfMeasuredAerodynamicAccelerationMagnitudeBelowAtmosphericInterface;
-            for ( unsigned int i = 0; i < vectorOfMeasuredAerodynamicAccelerationBelowAtmosphericInterface.size( ); i++ )
-            {
-                vectorOfMeasuredAerodynamicAccelerationMagnitudeBelowAtmosphericInterface.push_back(
-                            vectorOfMeasuredAerodynamicAccelerationBelowAtmosphericInterface.at( i ).norm( ) );
-            }
-
-            // Run periapse time estimator if ... (TBD)
-//            if ( historyOfEstimatedAtmosphereParameters_.size( ) > 0 )
-            {
-                runPeriapseTimeEstimator( mapOfEstimatedKeplerianStatesBelowAtmosphericInterface,
-                                          vectorOfMeasuredAerodynamicAccelerationMagnitudeBelowAtmosphericInterface );
-            }
-
-            // Run atmosphere estimator with processed results
-            runAtmosphereEstimator( mapOfEstimatedKeplerianStatesBelowAtmosphericInterface,
-                                    vectorOfMeasuredAerodynamicAccelerationMagnitudeBelowAtmosphericInterface );
-        }
->>>>>>> 97984e31
     }
 
     //! Function to update current translational Cartesian state with Deep Space Network measurement.
