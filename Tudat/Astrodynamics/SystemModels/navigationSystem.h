--- conflicted
+++ resolved
@@ -237,11 +237,7 @@
         if ( ( previousNavigationPhase_ == aided_navigation_phase ) && ( currentNavigationPhase_ == unaided_navigation_phase ) )
         {
             // Improve state estimate if passing from aided to unaided
-<<<<<<< HEAD
 //            improveStateEstimateOnNavigationPhaseTransition( );
-=======
-            //            improveStateEstimateOnNavigationPhaseTransition( );
->>>>>>> d7f2b267
         }
         else if ( ( previousNavigationPhase_ == unaided_navigation_phase ) && ( currentNavigationPhase_ == aided_navigation_phase ) )
         {
@@ -285,14 +281,10 @@
 
             // Extract time and estimated state and update navigation system
             currentTime_ = navigationFilter_->getCurrentTime( );
-<<<<<<< HEAD
             Eigen::Vector16d currentNavigationFilterState = navigationFilter_->getCurrentStateEstimate( );
             currentEstimatedRotationalState_.segment( 0, 4 ) = currentNavigationFilterState.segment( quaternion_real_index, 4 ).normalized( );
             currentEstimatedRotationalState_.segment( 4, 3 ) = removeErrorsFromInertialMeasurementUnitMeasurement( currentGyroscopeMeasurement,
                                                                                                                    estimatedGyroscopeErrors_ );
-=======
-            Eigen::Vector9d currentNavigationFilterState = navigationFilter_->getCurrentStateEstimate( );
->>>>>>> d7f2b267
             setCurrentEstimatedCartesianState( currentNavigationFilterState.segment( cartesian_position_index, 6 ) );
             break;
         }
@@ -302,11 +294,7 @@
         }
 
         // Check for infinities and/or NaNs
-<<<<<<< HEAD
         Eigen::Vector16d currentNavigationFilterState = navigationFilter_->getCurrentStateEstimate( );
-=======
-        Eigen::Vector9d currentNavigationFilterState = navigationFilter_->getCurrentStateEstimate( );
->>>>>>> d7f2b267
         if ( !currentNavigationFilterState.allFinite( ) && currentNavigationFilterState.hasNaN( ) )
         {
             throw std::runtime_error( "Error in navigation system. Found Inf and/or NaN entries in state estimate. "
@@ -545,14 +533,6 @@
         double currentEstimatedApoapsisAltitude = currentEstimatedKeplerianState_[ 0 ] *
                 ( 1.0 + currentEstimatedKeplerianState_[ 1 ] ) - planetaryRadius_;
 
-<<<<<<< HEAD
-        // Compute initial first order apoapsis altitudes
-        Eigen::Vector6d initialEstimatedKeplerianState = historyOfEstimatedStates_.begin( )->second.first.second;
-        double initialEstimatedApoapsisAltitude = initialEstimatedKeplerianState[ 0 ] *
-                ( 1.0 + initialEstimatedKeplerianState[ 1 ] ) - planetaryRadius_;
-
-=======
->>>>>>> d7f2b267
         // Compute current DAIA
         double currentPercentageValue = 0.5 * ( 1 + ( 1 - currentEstimatedKeplerianState_[ 0 ] /
                                                 historyOfEstimatedStates_.begin( )->second.second[ 0 ] ) );
@@ -672,17 +652,16 @@
         return historyOfEstimatedStates_;
     }
 
-<<<<<<< HEAD
     //! Function to retrieve history of estimated rotational states for the current orbit.
     std::map< double, Eigen::Vector7d > getCurrentOrbitHistoryOfEstimatedRotationalStates( )
     {
         return currentOrbitHistoryOfEstimatedRotationalStates_;
-=======
+    }
+
     //! Function to retrive history of estimated changes in Keplerian elements due to aerodynamic acceleration.
     std::map< unsigned int, Eigen::Vector6d > getHistoryOfEstimatedChangesInKeplerianElements( )
     {
         return historyOfEstimatedChangesInKeplerianState_;
->>>>>>> d7f2b267
     }
 
     //! Function to retrieve history of estimated atmosphere parameters.
@@ -1309,16 +1288,11 @@
     //! Vector denoting the bias error of the accelerometer.
     Eigen::Vector3d estimatedAccelerometerErrors_;
 
-<<<<<<< HEAD
     //! Vector denoting the bias error of the gyroscope.
     Eigen::Vector3d estimatedGyroscopeErrors_;
 
-    //! History of estimated errors in Keplerian state as computed by the Periapse Time Estimator for each orbit.
-    std::map< unsigned int, Eigen::Vector6d > historyOfEstimatedErrorsInKeplerianState_;
-=======
     //! History of estimated changes in Keplerian state as computed by the Periapse Time Estimator for each orbit.
     std::map< unsigned int, Eigen::Vector6d > historyOfEstimatedChangesInKeplerianState_;
->>>>>>> d7f2b267
 
     //! Boolean denoting whether the atmosphere estimator has been initialized.
     /*!
