/*    Copyright (c) 2010-2018, Delft University of Technology
 *    All rigths reserved
 *
 *    This file is part of the Tudat. Redistribution and use in source and
 *    binary forms, with or without modification, are permitted exclusively
 *    under the terms of the Modified BSD license. You should have received
 *    a copy of the license with this file. If not, please or visit:
 *    http://tudat.tudelft.nl/LICENSE.
 */

#ifndef TUDAT_NAVIGATION_SYSTEM_H
#define TUDAT_NAVIGATION_SYSTEM_H

#include <boost/function.hpp>
#include <boost/lambda/lambda.hpp>

#include "Tudat/Astrodynamics/Aerodynamics/customConstantTemperatureAtmosphere.h"
#include "Tudat/Astrodynamics/BasicAstrodynamics/accelerationModelTypes.h"
#include "Tudat/Astrodynamics/BasicAstrodynamics/astrodynamicsFunctions.h"
#include "Tudat/Astrodynamics/BasicAstrodynamics/orbitalElementConversions.h"
#include "Tudat/Astrodynamics/BasicAstrodynamics/unitConversions.h"
#include "Tudat/Astrodynamics/OrbitDetermination/AccelerationPartials/aerodynamicAccelerationPartial.h"
#include "Tudat/Astrodynamics/OrbitDetermination/AccelerationPartials/sphericalHarmonicAccelerationPartial.h"
#include "Tudat/Astrodynamics/Propagators/rotationalMotionQuaternionsStateDerivative.h"
#include "Tudat/Astrodynamics/SystemModels/extraFunctions.h"
#include "Tudat/Astrodynamics/SystemModels/instrumentsModel.h"

#include "Tudat/Mathematics/Filters/createFilter.h"
#include "Tudat/SimulationSetup/EnvironmentSetup/createAerodynamicCoefficientInterface.h"
#include "Tudat/SimulationSetup/PropagationSetup/environmentUpdater.h"
#include "Tudat/SimulationSetup/PropagationSetup/dynamicsSimulator.h"

//! Typedefs and using statements to simplify code.
namespace Eigen { typedef Eigen::Matrix< double, 10, 1 > Vector10d; typedef Eigen::Matrix< double, 10, 10 > Matrix10d; }

namespace tudat
{

namespace system_models
{

//! Function to remove errors in inertial measurement unit measurements based on the estimated bias and scale factors.
Eigen::Vector3d removeErrorsFromInertialMeasurementUnitMeasurement( const Eigen::Vector3d& currentInertialMeasurementUnitMeasurement,
                                                                    const Eigen::Vector3d& inertialMeasurementUnitErrors );

//! Class for the navigation system of an aerobraking maneuver.
class NavigationSystem
{
public:

    //! Enumeration for indices of navigation state vector.
    enum NavigationStateIndices
    {
        cartesian_position_index = 0,
        cartesian_velocity_index = 3,
        accelerometer_bias_index = 6,
        drag_coefficient_index = 9
    };

    //! Enumeration for navigation phases.
    enum NavigationPhaseIndicator
    {
        undefined_navigation_phase = -1,
        unaided_navigation_phase = 0,
        aided_navigation_phase = 1
    };

    //! Constructor.
    /*!
     *  Constructor for the navigation system of an aerobraking maneuver.
     *  \param onboardBodyMap
     *  \param onboardAccelerationModelMap
     *  \param spacecraftName
     *  \param planetName
     *  \param navigationFilterSettings
     *  \param selectedOnboardAtmosphereModel
     *  \param atmosphericInterfaceAltitude
     *  \param reducedAtmosphericInterfaceAltitude
     *  \param periapseEstimatorConstant
     *  \param numberOfRequiredAtmosphereSamplesForInitiation
     *  \param frequencyOfDeepSpaceNetworkTracking
     *  \param altimeterPointingDirectionInAltimeterFrame
     *  \param altimeterFrame
     *  \param altimeterAltitudeRange
     *  \param navigationTesting
     */
    NavigationSystem( const simulation_setup::NamedBodyMap& onboardBodyMap,
                      const basic_astrodynamics::AccelerationMap& onboardAccelerationModelMap,
                      const std::string& spacecraftName, const std::string& planetName,
                      const boost::shared_ptr< filters::FilterSettings< > > navigationFilterSettings,
                      const aerodynamics::AvailableConstantTemperatureAtmosphereModels selectedOnboardAtmosphereModel,
                      const double atmosphericInterfaceAltitude, const double reducedAtmosphericInterfaceAltitude,
                      const double periapseEstimatorConstant, const unsigned int numberOfRequiredAtmosphereSamplesForInitiation,
                      const unsigned int frequencyOfDeepSpaceNetworkTracking,
                      const std::vector< Eigen::Vector3d >& altimeterPointingDirectionInAltimeterFrame = std::vector< Eigen::Vector3d >( ),
                      const reference_frames::AerodynamicsReferenceFrames altimeterFrame = reference_frames::inertial_frame,
                      const std::pair< double, double > altimeterAltitudeRange = std::make_pair( TUDAT_NAN, TUDAT_NAN ),
                      const bool navigationTesting = false ) :
        onboardBodyMap_( onboardBodyMap ), onboardAccelerationModelMap_( onboardAccelerationModelMap ),
        spacecraftName_( spacecraftName ), planetName_( planetName ), navigationFilterSettings_( navigationFilterSettings ),
        selectedOnboardAtmosphereModel_( selectedOnboardAtmosphereModel ),
        planetaryGravitationalParameter_( onboardBodyMap_.at( planetName_ )->getGravityFieldModel( )->getGravitationalParameter( ) ),
        planetaryRadius_( onboardBodyMap_.at( planetName_ )->getShapeModel( )->getAverageRadius( ) ),
        atmosphericInterfaceRadius_( planetaryRadius_ + atmosphericInterfaceAltitude ),
        reducedAtmosphericInterfaceRadius_( planetaryRadius_ + reducedAtmosphericInterfaceAltitude ),
        periapseEstimatorConstant_( periapseEstimatorConstant ),
        numberOfRequiredAtmosphereSamplesForInitiation_( numberOfRequiredAtmosphereSamplesForInitiation ),
        frequencyOfDeepSpaceNetworkTracking_( frequencyOfDeepSpaceNetworkTracking ),
        altimeterPointingDirectionInAltimeterFrame_( altimeterPointingDirectionInAltimeterFrame ),
        altimeterFrame_( altimeterFrame ), altimeterAltitudeRange_( altimeterAltitudeRange ), navigationTesting_( navigationTesting )
    {
        // Inform user
        if ( navigationTesting_ )
        {
            std::cerr << "Warning in navigation system. Navigation system testing is active." << std::endl;
        }

        // Get indeces of accelerations of interest
        for ( accelerationMapConstantIterator_ = onboardAccelerationModelMap_.at( spacecraftName_ ).begin( );
              accelerationMapConstantIterator_ != onboardAccelerationModelMap_.at( spacecraftName_ ).end( );
              accelerationMapConstantIterator_++ )
        {
            // Loop over each acceleration
            for ( unsigned int i = 0; i < accelerationMapConstantIterator_->second.size( ); i++ )
            {
                // Get index of spherical harmonics gravity acceleration (which is not measured by the IMUs)
                if ( ( basic_astrodynamics::getAccelerationModelType( accelerationMapConstantIterator_->second[ i ] ) ==
                       basic_astrodynamics::spherical_harmonic_gravity ) &&
                     ( accelerationMapConstantIterator_->first == planetName_ ) )
                {
                    sphericalHarmonicsGravityIndex_ = i;
                }

                // Get index of aerodynamic acceleration
                if ( ( basic_astrodynamics::getAccelerationModelType( accelerationMapConstantIterator_->second[ i ] ) ==
                       basic_astrodynamics::aerodynamic ) &&
                     ( accelerationMapConstantIterator_->first == planetName_ ) )
                {
                    aerodynamicsIndex_ = i;
                }
            }
        }

        // Create environment updater
        createOnboardEnvironmentUpdater( );

        // Set values to their initial conditions
        atmosphereEstimatorInitialized_ = false;
        estimatedAccelerometerErrors_.setZero( );
        previousNavigationPhase_ = undefined_navigation_phase;
        timeAtNavigationPhaseInterface_ = TUDAT_NAN;
<<<<<<< HEAD

        // Aerodynamics
        onboardAerodynamicCoefficients_.setZero( );
        referenceAreaAerodynamic_ = onboardBodyMap_.at( spacecraftName_ )->getAerodynamicCoefficientInterface( )->getReferenceArea( );

=======
>>>>>>> d7f2b267
    }

    //! Destructor.
    ~NavigationSystem( ) { }

    //! Function to create navigation objects for onboard state estimation.
    /*!
     *  Function to create navigation objects for onboard state estimation. This function should be called before any feature of
     *  the navigation system is used, as it creates most of the objects that are needed for state estimation (i.e., navigation
     *  filter, root-finder, onboard integrator and propagator settings).
     *  \param saveFrequency Integer denoting the frequency with which state estimates need to be stored in history.
<<<<<<< HEAD
     */
    void createNavigationSystemObjects( const unsigned int saveFrequency );
=======
     *  \param accelerometerMeasurementFunction Function returning the current accelerometer measurement, taken directly from the
     *      onboard inertial measurement unit.
     */
    void createNavigationSystemObjects(
            const unsigned int saveFrequency,
            const boost::function< Eigen::Vector3d( ) >& accelerometerMeasurementFunction );
>>>>>>> d7f2b267

    //! Function to determine the navigation phase.
    NavigationPhaseIndicator determineNavigationPhase( )
    {
        // Store previous navigation phase
        previousNavigationPhase_ = currentNavigationPhase_;

        // Declare navigation phase indicator and set value to unaided phase
        NavigationPhaseIndicator detectedNavigationPhase = unaided_navigation_phase;
<<<<<<< HEAD
=======

        // Based on current altitude, set value to aided phase
        double currentEstimatedAltitude = currentEstimatedCartesianState_.segment( 0, 3 ).norm( ) - planetaryRadius_;
        if ( ( currentEstimatedAltitude < 7.5e6 ) || ( currentEstimatedAltitude > 25.0e6 ) )
        {
            detectedNavigationPhase = aided_navigation_phase;
        }
>>>>>>> d7f2b267

        // Make sure that switch only happens when it really needs to
        // Due to uncertainties in the navigation estimate, altitude may oscillate around the threshold above
        if ( previousNavigationPhase_ != detectedNavigationPhase )
        {
<<<<<<< HEAD
            detectedNavigationPhase = aided_navigation_phase;
        }

        // Make sure that switch only happens when it really needs to
        // Due to uncertainties in the navigation estimate, altitude may oscillate around the threshold above
        if ( previousNavigationPhase_ != detectedNavigationPhase )
        {
=======
>>>>>>> d7f2b267
            // Check if navigation phase needs to be reverted
            // The reversion happens only if the phase change is detected within 5 minutes of the previous phase change
            if ( currentTime_ < ( timeAtNavigationPhaseInterface_ + ( 5.0 * 60.0 ) ) )
            {
                detectedNavigationPhase = ( detectedNavigationPhase == unaided_navigation_phase ) ? aided_navigation_phase :
                                                                                                    unaided_navigation_phase;
            }
            else
            {
                // Store time of navigation phase change
                timeAtNavigationPhaseInterface_ = currentTime_;
            }
        }

        // Set and give current navigation phase
<<<<<<< HEAD
        if ( propagators::IMAN_ANALYSIS_INDEX != 0 )
        {
            currentNavigationPhase_ = aided_navigation_phase;
        }
        else
        {
            currentNavigationPhase_ = detectedNavigationPhase;
        }
        return currentNavigationPhase_;
=======
        currentNavigationPhase_ = detectedNavigationPhase;
        return detectedNavigationPhase;
>>>>>>> d7f2b267
    }

    //! Function to run the State Estimator (SE).
    void runStateEstimator( const Eigen::Vector3d& currentExternalMeasurement,
                            const Eigen::Vector3d& scheduledApoapsisManeuver = Eigen::Vector3d::Zero( ) )
    {
        // Add maneuver if requested
        if ( !scheduledApoapsisManeuver.isZero( ) )
        {
            Eigen::Vector6d currentEstimatedCartesianState = currentEstimatedCartesianState_;
            currentEstimatedCartesianState.segment( 3, 3 ) += scheduledApoapsisManeuver;
            setCurrentEstimatedCartesianState( currentEstimatedCartesianState );
            updateOnboardModel( );
        }

        // Perform extra functions when switching phase
        if ( ( previousNavigationPhase_ == aided_navigation_phase ) && ( currentNavigationPhase_ == unaided_navigation_phase ) )
        {
            // Improve state estimate if passing from aided to unaided
            //            improveStateEstimateOnNavigationPhaseTransition( );
        }
        else if ( ( previousNavigationPhase_ == unaided_navigation_phase ) && ( currentNavigationPhase_ == aided_navigation_phase ) )
        {
            // Reset covariance matrix if passing from unaided to aided
            Eigen::Vector9d currentNavigationFilterState = navigationFilter_->getCurrentStateEstimate( );
            Eigen::Matrix9d currentNavigationFilterCovarianceMatrix = navigationFilter_->getCurrentCovarianceEstimate( );
            currentNavigationFilterCovarianceMatrix = Eigen::Matrix9d( currentNavigationFilterCovarianceMatrix.diagonal( ).asDiagonal( ) );
            navigationFilter_->modifyCurrentStateAndCovarianceEstimates( currentNavigationFilterState,
                                                                         currentNavigationFilterCovarianceMatrix );
        }

        // Update current state based on the detected navigation phase
        switch ( currentNavigationPhase_ )
        {
        case unaided_navigation_phase:
        {
            // Update Cartesian state
            Eigen::Vector6d currentEstimatedCartesianState = currentEstimatedCartesianState_;
            Eigen::Vector6d currentEstimatedCartesianStateDerivative;
            currentEstimatedCartesianStateDerivative.segment( 0, 3 ) = currentEstimatedCartesianState.segment( 3, 3 );
            currentEstimatedCartesianStateDerivative.segment( 3, 3 ) = currentEstimatedTranslationalAcceleration_;
            currentEstimatedCartesianState += navigationRefreshStepSize_ * currentEstimatedCartesianStateDerivative;

            // Update time
            currentTime_ += navigationRefreshStepSize_;

            // Update navigation system
            setCurrentEstimatedCartesianState( currentEstimatedCartesianState );
            break;
        }
        case aided_navigation_phase:
        {
            // Update filter
            navigationFilter_->updateFilter( currentExternalMeasurement );

            // Extract time and estimated state and update navigation system
            currentTime_ = navigationFilter_->getCurrentTime( );
<<<<<<< HEAD
            Eigen::Vector10d updatedEstimatedState = navigationFilter_->getCurrentStateEstimate( );
            setCurrentEstimatedCartesianState( updatedEstimatedState.segment( 0, 6 ) );

            // Reset drag coefficient
            onboardAerodynamicCoefficients_[ 0 ] = updatedEstimatedState[ 9 ];
            onboardBodyMap_.at( spacecraftName_ )->setAerodynamicCoefficientInterface(
                        simulation_setup::createAerodynamicCoefficientInterface(
                            boost::make_shared< simulation_setup::ConstantAerodynamicCoefficientSettings >(
                                referenceAreaAerodynamic_, onboardAerodynamicCoefficients_, true, true ), spacecraftName_ ) );
=======
            Eigen::Vector9d currentNavigationFilterState = navigationFilter_->getCurrentStateEstimate( );
            setCurrentEstimatedCartesianState( currentNavigationFilterState.segment( cartesian_position_index, 6 ) );
>>>>>>> d7f2b267
            break;
        }
        default:
            throw std::runtime_error( "Error in navigation system. Current navigation (" +
                                      std::to_string( currentNavigationPhase_ ) + ") phase not supported." );
<<<<<<< HEAD
=======
        }

        // Check for infinities and/or NaNs
        Eigen::Vector9d currentNavigationFilterState = navigationFilter_->getCurrentStateEstimate( );
        if ( !currentNavigationFilterState.allFinite( ) && currentNavigationFilterState.hasNaN( ) )
        {
            throw std::runtime_error( "Error in navigation system. Found Inf and/or NaN entries in state estimate. "
                                      "Major navigation failure." );
>>>>>>> d7f2b267
        }

        // Update body and acceleration maps
        updateOnboardModel( );
    }

    //! Function to run post-atmosphere processes.
    /*!
     *  Function to run post-atmosphere processes. This function takes the map of full accelerations measured by the IMU and
     *  after processing them, it feeds them to the functions that run the post-atosphere processes. The processing consists of
     *  reducing the accelerations to only the values that are measured below the atmospheric interface altitude. The
     *  post-atmosphere processes are carried out in the following order:
     *      - post-process accelerations: calibrate (if atmosphere estimator is not initialized) and remove accelerometer errors
     *      - run PTE only if ... (TBD)
     *      - run AE to estimate atmospheric properties
     *  \param mapOfMeasuredAerodynamicAcceleration Map of time and measured aerodynamic acceleration as measured by the IMU, i.e.,
     *      before any errors have been removed.
     */
    void runPostAtmosphereProcesses( const std::map< double, Eigen::Vector3d >& mapOfMeasuredAerodynamicAcceleration )
    {
        using mathematical_constants::PI;

        // Extract aerodynamic accelerations of when the spacecraft is below the atmospheric interface altitude
        double currentIterationTime;
        std::map< double, Eigen::Vector6d > mapOfEstimatedCartesianStatesBelowAtmosphericInterface;
        std::map< double, Eigen::Vector6d > mapOfEstimatedKeplerianStatesBelowAtmosphericInterface;
        std::map< double, Eigen::Vector3d > mapOfExpectedAerodynamicAccelerationBelowAtmosphericInterface;
        std::vector< Eigen::Vector3d > vectorOfMeasuredAerodynamicAccelerationBelowAtmosphericInterface;
        for ( translationalStateConstantIterator_ = currentOrbitHistoryOfEstimatedTranslationalStates_.begin( );
              translationalStateConstantIterator_ != currentOrbitHistoryOfEstimatedTranslationalStates_.end( );
              translationalStateConstantIterator_++ )
        {
            if ( translationalStateConstantIterator_->second.first.segment( 0, 3 ).norm( ) <= atmosphericInterfaceRadius_ )
            {
                // Retireve time, state and acceleration of where the altitude is below the atmospheric interface
                currentIterationTime = translationalStateConstantIterator_->first;
                mapOfEstimatedCartesianStatesBelowAtmosphericInterface[ currentIterationTime ] =
                        translationalStateConstantIterator_->second.first;
                mapOfEstimatedKeplerianStatesBelowAtmosphericInterface[ currentIterationTime ] =
                        translationalStateConstantIterator_->second.second;
                mapOfExpectedAerodynamicAccelerationBelowAtmosphericInterface[ currentIterationTime ] =
                        currentOrbitHistoryOfEstimatedNonGravitationalTranslationalAccelerations_[ currentIterationTime ];
                vectorOfMeasuredAerodynamicAccelerationBelowAtmosphericInterface.push_back(
                            mapOfMeasuredAerodynamicAcceleration.at( currentIterationTime ) );

                // Modify the true anomaly such that it is negative above PI radians (before estimated periapsis)
                if ( mapOfEstimatedKeplerianStatesBelowAtmosphericInterface[ currentIterationTime ][ 5 ] > PI )
                {
                    mapOfEstimatedKeplerianStatesBelowAtmosphericInterface[ currentIterationTime ][ 5 ] -= 2.0 * PI;
                }
            }
        }

        // Only proceed if satellite flew below atmospheric interface altitude
        if ( vectorOfMeasuredAerodynamicAccelerationBelowAtmosphericInterface.size( ) > 0 )
        {
            // Remove errors from measured accelerations
            postProcessAccelerometerMeasurements( vectorOfMeasuredAerodynamicAccelerationBelowAtmosphericInterface );

            // Compute magnitude of aerodynamic acceleration
            std::vector< double > vectorOfMeasuredAerodynamicAccelerationMagnitudeBelowAtmosphericInterface;
            for ( unsigned int i = 0; i < vectorOfMeasuredAerodynamicAccelerationBelowAtmosphericInterface.size( ); i++ )
            {
                vectorOfMeasuredAerodynamicAccelerationMagnitudeBelowAtmosphericInterface.push_back(
                            vectorOfMeasuredAerodynamicAccelerationBelowAtmosphericInterface.at( i ).norm( ) );
            }

            // Run periapse time estimator if ... (TBD)
            //            if ( historyOfEstimatedAtmosphereParameters_.size( ) > 0 )
            {
                runPeriapseTimeEstimator( mapOfEstimatedKeplerianStatesBelowAtmosphericInterface,
                                          vectorOfMeasuredAerodynamicAccelerationMagnitudeBelowAtmosphericInterface );
            }

            // Run atmosphere estimator with processed results
            runAtmosphereEstimator( mapOfEstimatedKeplerianStatesBelowAtmosphericInterface,
                                    vectorOfMeasuredAerodynamicAccelerationMagnitudeBelowAtmosphericInterface );
        }
    }

    //! Function to update current translational Cartesian state with Deep Space Network measurement.
    /*!
     *  Function to update current translational Cartesian state with Deep Space Network measurement. Due to light-time delays,
     *  the Deep Space Network (DSN) measurement is taken at an earlier time. Thus, this function propagates the received state
     *  information to the current time.
     *  \param currentDeepSpaceNetworkTrackingData Pair of double and vector, denoting the light-time delay at the time of measurement
     *      (2 times the light-time distance to the spacecraft), and the Cartesian state computed by merging the tracking result with
     *      a post-processing software for orbit determination (done on the ground).
     */
    void processDeepSpaceNetworkTracking( const std::pair< double, Eigen::Vector6d >& currentDeepSpaceNetworkTrackingData )
    {
        // Inform user
        std::cout << std::endl << "Processing Deep Space Network Tracking Information." << std::endl;

        // Split Deep Space Network tracking data in light-time delay and Cartesian state
        double currentLightTimeDelay = currentDeepSpaceNetworkTrackingData.first;
        Eigen::Vector6d currentTrackedState = currentDeepSpaceNetworkTrackingData.second;

        // Propagate tracked state to current time
        boost::shared_ptr< propagators::PropagationTerminationSettings > terminationSettings =
                boost::make_shared< propagators::PropagationTimeTerminationSettings >( currentTime_ );
        Eigen::Vector6d propagatedStateBasedOnTracking = propagateTranslationalStateWithCustomTerminationSettings(
                    terminationSettings, currentTrackedState, currentTime_ - currentLightTimeDelay ).second.first.rbegin( )->second;

        // Convert to Keplerian elements and reset true anomaly
        Eigen::Vector6d propagatedStateBasedOnTrackingInKeplerianElements = orbital_element_conversions::convertCartesianToKeplerianElements(
                    propagatedStateBasedOnTracking, planetaryGravitationalParameter_ );
        propagatedStateBasedOnTrackingInKeplerianElements[ 5 ] = currentEstimatedKeplerianState_[ 5 ]; // reset true anomaly

        // Inform user
        std::cout << "Propagated state for " << currentLightTimeDelay / 60.0 << " minutes." << std::endl;

        // Reset navigation filter (including covariance)
<<<<<<< HEAD
        Eigen::Matrix10d currentEstimatedCovarianceMatrix = navigationFilter_->getCurrentCovarianceEstimate( );
        currentEstimatedCovarianceMatrix.block( 0, 0, 6, 6 ).setIdentity( );
        setCurrentEstimatedKeplerianState( propagatedStateBasedOnTrackingInKeplerianElements, currentEstimatedCovarianceMatrix );
=======
        Eigen::Matrix9d currentNavigationFilterCovarianceMatrix = navigationFilter_->getCurrentCovarianceEstimate( );
        currentNavigationFilterCovarianceMatrix = Eigen::Matrix9d( currentNavigationFilterCovarianceMatrix.diagonal( ).asDiagonal( ) );
        setCurrentEstimatedKeplerianState( propagatedStateBasedOnTrackingInKeplerianElements, currentNavigationFilterCovarianceMatrix );
>>>>>>> d7f2b267
    }

    //! Function to propagate translational Cartesian state to specified termination settings.
    /*!
     *  Function to propagate translational Cartesian state to specified termination settings. Note that this function does not
     *  continuously estimate the spacecraft state, but instead it is called by the navigation system or any other onboard system
     *  to propagate the current estimated state with the onboard model to some termination condition. The initial time and state are
     *  automatically set to the current time and current estimated translational Cartesian state, respectively, but they can be
     *  overwritten by setting them as inputs.
     *  \param propagationTerminationSettings Termination settings to be used to stop the propagation.
     *  \param initialTranslationalCartesianState Vector denoting the initial conditions for the translational state in Cartesian elements.
     *  \param initialTime Double denoting the initial time for propagation.
     *  \return Pair of boolean denoting whether propagation was successful and pair of dynamics simulator results. The first element
     *      of the second pair is the map of time and propagated state, whereas the second one is the map of time and dependent
     *      variable values.
     */
    std::pair< bool, std::pair< std::map< double, Eigen::VectorXd >, std::map< double, Eigen::VectorXd > > >
    propagateTranslationalStateWithCustomTerminationSettings(
            const boost::shared_ptr< propagators::PropagationTerminationSettings > propagationTerminationSettings,
            const Eigen::Vector6d& initialTranslationalCartesianState = Eigen::Vector6d::Zero( ),
            const double initialTime = -1.0 )
    {
        // Set initial time
        if ( static_cast< int >( initialTime ) == -1 )
        {
            onboardIntegratorSettings_->initialTime_ = currentTime_;
        }
        else
        {
            onboardIntegratorSettings_->initialTime_ = initialTime;
        }

        // Set initial state
        if ( initialTranslationalCartesianState.isZero( ) )
        {
            onboardPropagatorSettings_->resetInitialStates( currentEstimatedCartesianState_ );
        }
        else
        {
            onboardPropagatorSettings_->resetInitialStates( initialTranslationalCartesianState );
        }

        // Set propagation settings
        onboardPropagatorSettings_->resetTerminationSettings( propagationTerminationSettings );

        // Create dynamics simulator and propagate
        bool wasPropagationSuccessful = true;
        propagators::SingleArcDynamicsSimulator< double, double > dynamicsSimulator(
                    onboardBodyMap_, onboardIntegratorSettings_, onboardPropagatorSettings_ );
        if ( dynamicsSimulator.getPropagationTerminationReason( )->getPropagationTerminationReason( ) !=
             propagators::termination_condition_reached )
        {
            wasPropagationSuccessful = false;
        }

        // Retrieve results from onboard computer and systems
        std::map< double, Eigen::VectorXd > translationalStateResult = dynamicsSimulator.getEquationsOfMotionNumericalSolution( );
        std::map< double, Eigen::VectorXd > dependentVariablesResult = dynamicsSimulator.getDependentVariableHistory( );

        // Give output
        return std::make_pair( wasPropagationSuccessful, std::make_pair( translationalStateResult, dependentVariablesResult ) );
    }

    //! Function to retireve current time.
    double getCurrentTime( ) { return currentTime_; }

<<<<<<< HEAD
    //! Function to retireve current state.
    Eigen::Vector10d getCurrentEstimatedState( ) { return navigationFilter_->getCurrentStateEstimate( ); }
=======
    //! Function to retireve the current state estimated by the navigation filter.
    Eigen::Vector9d getCurrentNavigationFilterState( ) { return navigationFilter_->getCurrentStateEstimate( ); }
>>>>>>> d7f2b267

    //! Function to retrieve the history of estimated states directly from the navigation filter.
    std::map< double, Eigen::VectorXd > getHistoryOfEstimatedStatesFromNavigationFilter( )
    {
        return navigationFilter_->getEstimatedStateHistory( );
    }

    //! Function to retrieve the history of estimated covariance directly from the navigation filter.
    std::map< double, Eigen::MatrixXd > getHistoryOfEstimatedCovarianceFromNavigationFilter( )
    {
        return navigationFilter_->getEstimatedCovarianceHistory( );
    }

    //! Function to retireve the current estimated translational states.
    std::pair< Eigen::Vector6d, Eigen::Vector6d > getCurrentEstimatedTranslationalState( )
    {
        return std::make_pair( currentEstimatedCartesianState_, currentEstimatedKeplerianState_ );
    }

    //! Function to compute the current estimated mean motion.
    double getCurrentEstimatedMeanMotion( )
    {
        return basic_astrodynamics::computeKeplerMeanMotion(
                    currentEstimatedKeplerianState_[ 0 ], planetaryGravitationalParameter_ );
    }

    //! Function to retrieve whether the spacecraft altitude is above the dynamic atmospheric interface line.
    /*!
     *  Function to retrieve whether the spacecraft altitude is above the dynamic atmospheric interface line. The dynamic
     *  atmospheric interface altitude is defined as 27.5 % of the osculating apoapsis altitude, plus a 1 % correction term
     *  depending on the osculating apoapsis altitude and its initial value. This extra term is added to make sure that the
     *  DAIA does not decrease too quickly in value.
     *  \return Boolean denoting whether the spacecraft is above the dynamic atmospheric interface altitude.
     */
    bool getIsSpacecraftAboveDynamicAtmosphericInterfaceAltitude( )
    {
        // Compute current first order apoapsis altitudes
        double currentEstimatedApoapsisAltitude = currentEstimatedKeplerianState_[ 0 ] *
                ( 1.0 + currentEstimatedKeplerianState_[ 1 ] ) - planetaryRadius_;

        // Compute current DAIA
        double currentPercentageValue = 0.5 * ( 1 + ( 1 - currentEstimatedKeplerianState_[ 0 ] /
                                                historyOfEstimatedStates_.begin( )->second.second[ 0 ] ) );
        double currentDynamicAtmosphericInterfaceAltitude =
                currentPercentageValue * ( currentEstimatedKeplerianState_[ 0 ] - planetaryRadius_ );
        if ( currentDynamicAtmosphericInterfaceAltitude > currentEstimatedApoapsisAltitude )
        {
            std::cerr << "Warning in navigation system. Current value of DAIA is larger than the estimated osculating "
                         "apoapsis altitude. DAIA: " << currentDynamicAtmosphericInterfaceAltitude / 1.0e3
                      << " km. Apoapsis altitude: " << currentEstimatedApoapsisAltitude / 1.0e3 << " km." << std::endl;
        }

        // Compute current altitude
        double currentEstimatedAltitude = currentEstimatedCartesianState_.segment( 0, 3 ).norm( ) - planetaryRadius_;

        // Output whether the altitude is above DAIA
        return ( currentEstimatedAltitude > currentDynamicAtmosphericInterfaceAltitude );
    }

    //! Function to retrieve current estimated translational accelerations exerted on the spacecraft.
    /*!
     *  Function to retrieve current estimated translational accelerations exerted on the spacecraft. The acceleration
     *  is computed by using the onboard accelerations model map.
     *  \param estimatedState State at which the environment has to be updated and accelerations computed and stored. If left
     *      empty, the accelerations at currentEstimatedCartesianState_ are retrieved.
     *  \return Vector denoting the full acceleration vector experienced by the spacecraft.
     */
    Eigen::Vector3d getCurrentEstimatedTranslationalAcceleration(
            const Eigen::Vector6d& estimatedState = Eigen::Vector6d::Zero( ),
            const double estimatedDragCoefficient = 0.0 )
    {
        if ( !estimatedState.isZero( ) && estimatedDragCoefficient != 0.0 )
        {
            updateOnboardModel( estimatedState, estimatedDragCoefficient );
        }
        return currentEstimatedTranslationalAcceleration_;
    }

    //! Function to retrieve current estimated gravitational translational accelerations exerted on the spacecraft.
    /*!
     *  Function to retrieve current estimated gravitational translational accelerations exerted on the spacecraft. The
     *  acceleration is computed by using the onboard accelerations model map. Note that this vector represents only the
     *  gravitational accelerations.
     *  \param estimatedState State at which the environment has to be updated and accelerations computed and stored. If left
     *      empty, the accelerations at currentEstimatedCartesianState_ are retrieved.
     *  \return Vector denoting only the gravitational accelerations experienced by the spacecraft.
     */
    Eigen::Vector3d getCurrentEstimatedGravitationalTranslationalAcceleration(
            const Eigen::Vector6d& estimatedState = Eigen::Vector6d::Zero( ) )
    {
        if ( !estimatedState.isZero( ) )
        {
            if ( !estimatedState.isApprox( currentEstimatedCartesianState_ ) )
            {
                updateOnboardModel( estimatedState );
            }
        }
        return currentEstimatedGravitationalTranslationalAcceleration_;
    }

    //! Function to retrieve current estimated non-gravitational translational accelerations exerted on the spacecraft.
    /*!
     *  Function to retrieve current estimated non-gravitational translational accelerations exerted on the spacecraft. The
     *  acceleration is computed by using the onboard accelerations model map. Note that this vector represents only the
     *  non-gravitational accelerations (which are supposed to emulate the accelerations measured by the IMU).
     *  \param estimatedState State at which the environment has to be updated and accelerations computed and stored. If left
     *      empty, the accelerations at currentEstimatedCartesianState_ are retrieved.
     *  \return Vector denoting only the non-gravitational (i.e., aerodynamic) accelerations experienced by the spacecraft.
     */
    Eigen::Vector3d getCurrentEstimatedNonGravitationalTranslationalAcceleration(
            const Eigen::Vector6d& estimatedState = Eigen::Vector6d::Zero( ),
            const double estimatedDragCoefficient = 0.0 )
    {
        if ( !estimatedState.isZero( ) && estimatedDragCoefficient != 0.0 )
        {
            updateOnboardModel( estimatedState, estimatedDragCoefficient );
        }
        return currentEstimatedNonGravitationalTranslationalAcceleration_;
    }

    //! Function to retrieve the estimated accelerometer errors.
    Eigen::Vector3d getEstimatedAccelerometerErrors( )
    {
        return estimatedAccelerometerErrors_;
    }

    //! Function to retrieve information on the initialization of the atmosphere estimator.
    /*!
     *  Function to retrieve information on the initialization of the atmosphere estimator.
     *  \return Pair of integers, where the first element denotes the number of atmosphere samples that have been taken so far,
     *      and the second element indicates the number of atmosphere samples required for the atmosphere estimator to be
     *      considered initialized.
     */
    std::pair< unsigned int, unsigned int > getAtmosphereInitiationIndicators( )
    {
        return std::make_pair( historyOfEstimatedAtmosphereParameters_.size( ), numberOfRequiredAtmosphereSamplesForInitiation_ );
    }

    //! Function to retrieve history of estimated translational and rotational states over time.
    /*!
     *  Function to retrieve history of estimated translational and rotational states over time.
     *  \return Map where the keys are times and the mapped value is a pair, whose first element is the pair of
     *      Cartesian and Keplerian elements, whereas the second element is the rotational state.
     */
    std::map< double, std::pair< Eigen::Vector6d, Eigen::Vector6d > > getHistoryOfEstimatedStates( )
    {
        return historyOfEstimatedStates_;
    }

    //! Function to retrive history of estimated changes in Keplerian elements due to aerodynamic acceleration.
    std::map< unsigned int, Eigen::Vector6d > getHistoryOfEstimatedChangesInKeplerianElements( )
    {
        return historyOfEstimatedChangesInKeplerianState_;
    }

    //! Function to retrieve history of estimated atmosphere parameters.
    std::map< unsigned int, Eigen::VectorXd > getHistoryOfEstimatedAtmosphereParameters( )
    {
        return historyOfEstimatedAtmosphereParameters_;
    }

    //! Function to retrieve history of estimated translational accelerations for the current orbit.
    std::map< double, Eigen::Vector3d > getCurrentOrbitHistoryOfEstimatedTranslationalAccelerations( )
    {
        return currentOrbitHistoryOfEstimatedTranslationalAccelerations_;
    }

    //! Function to retrieve history of estimated gravitational translational accelerations for the current orbit.
    std::map< double, Eigen::Vector3d > getCurrentOrbitHistoryOfEstimatedGravitationalTranslationalAccelerations( )
    {
        return currentOrbitHistoryOfEstimatedGravitationalTranslationalAccelerations_;
    }

    //! Function to retrieve history of estimated non-gravitational translational accelerations for the current orbit.
    std::map< double, Eigen::Vector3d > getCurrentOrbitHistoryOfEstimatedNonGravitationalTranslationalAccelerations( )
    {
        return currentOrbitHistoryOfEstimatedNonGravitationalTranslationalAccelerations_;
    }

    //! Function to retireve refresh step size of navigation system.
    double getNavigationRefreshStepSize( ) { return navigationRefreshStepSize_; }

    //! Function to retireve the standard gravitational parameter of the body being orbited.
    double getStandardGravitationalParameter( ) { return planetaryGravitationalParameter_; }

    //! Function to retireve the radius of the body being orbited.
    double getRadius( ) { return planetaryRadius_; }

    //! Function to retireve the atmospheric interface radius of the body being orbited.
    double getAtmosphericInterfaceRadius( ) { return atmosphericInterfaceRadius_; }

    //! Function to retireve the reduced atmospheric interface radius of the body being orbited.
    double getReducedAtmosphericInterfaceRadius( ) { return reducedAtmosphericInterfaceRadius_; }

    //! Function to retireve the frequency (in days) with which Deep Space Network tracking has to be performed.
    unsigned int getFrequencyOfDeepSpaceNetworkTracking( ) { return frequencyOfDeepSpaceNetworkTracking_; }

    void setCurrentTime( const double newCurrentTime )
    {
        currentTime_ = newCurrentTime;
        navigationFilter_->modifyCurrentTime( newCurrentTime );
    }

    //! Function to set current Cartesian state to new value.
    /*!
     *  Function to set current Cartesian state to new value. The value of the Keplerian state is set
     *  automatically by converting the Cartesian state to Keplerian elements. Also, the function updates the
     *  history of translational to the new values.
     *  \param newCurrentKeplerianState New Cartesian state at current time.
     *  \param newCurrentCovarianceMatrix New covariance matrix at current time.
     */
    void setCurrentEstimatedCartesianState( const Eigen::Vector6d& newCurrentCartesianState,
                                            const Eigen::Matrix10d& newCurrentCovarianceMatrix = Eigen::Matrix10d::Zero( ) )
    {
        // Update navigation system current value
        currentEstimatedCartesianState_ = newCurrentCartesianState;
        currentEstimatedKeplerianState_ = orbital_element_conversions::convertCartesianToKeplerianElements(
                    newCurrentCartesianState, planetaryGravitationalParameter_ );
        storeCurrentTimeAndStateEstimates( ); // overwrite previous values

        // Update navigation filter current value
<<<<<<< HEAD
        Eigen::Vector10d updatedCurrentEstimatedState = navigationFilter_->getCurrentStateEstimate( );
        updatedCurrentEstimatedState.segment( 0, 6 ) = currentEstimatedCartesianState_;
        navigationFilter_->modifyCurrentStateAndCovarianceEstimates( updatedCurrentEstimatedState,
=======
        Eigen::Vector9d currentNavigationFilterState = navigationFilter_->getCurrentStateEstimate( );
        currentNavigationFilterState.segment( 0, 6 ) = currentEstimatedCartesianState_;
        navigationFilter_->modifyCurrentStateAndCovarianceEstimates( currentNavigationFilterState,
>>>>>>> d7f2b267
                                                                     newCurrentCovarianceMatrix );

        // Update time in filter if Kepler phase
        if ( currentNavigationPhase_ == unaided_navigation_phase )
        {
            navigationFilter_->modifyCurrentTime( currentTime_ );
        }
    }

    //! Function to set current Keplerian state to new value.
    /*!
     *  Function to set current Keplerian state to new value. The value of the Cartesian state is set
     *  automatically by converting the Keplerian state to Cartesian elements. Also, the function updates the
     *  history of translational to the new values.
     *  \param newCurrentKeplerianState New Keplerian state at current time.
     *  \param newCurrentCovarianceMatrix New covariance matrix at current time.
     */
    void setCurrentEstimatedKeplerianState( const Eigen::Vector6d& newCurrentKeplerianState,
                                            const Eigen::Matrix10d& newCurrentCovarianceMatrix = Eigen::Matrix10d::Zero( ) )
    {
        // Update navigation system current value
        currentEstimatedKeplerianState_ = newCurrentKeplerianState;
        currentEstimatedCartesianState_ = orbital_element_conversions::convertKeplerianToCartesianElements(
                    newCurrentKeplerianState, planetaryGravitationalParameter_ );
        storeCurrentTimeAndStateEstimates( ); // overwrite previous values

        // Update navigation filter current value
<<<<<<< HEAD
        Eigen::Vector10d updatedCurrentEstimatedState = navigationFilter_->getCurrentStateEstimate( );
        updatedCurrentEstimatedState.segment( 0, 6 ) = currentEstimatedCartesianState_;
        navigationFilter_->modifyCurrentStateAndCovarianceEstimates( updatedCurrentEstimatedState,
=======
        Eigen::Vector9d currentNavigationFilterState = navigationFilter_->getCurrentStateEstimate( );
        currentNavigationFilterState.segment( 0, 6 ) = currentEstimatedCartesianState_;
        navigationFilter_->modifyCurrentStateAndCovarianceEstimates( currentNavigationFilterState,
>>>>>>> d7f2b267
                                                                     newCurrentCovarianceMatrix );

        // Update time in filter if Kepler phase
        if ( currentNavigationPhase_ == unaided_navigation_phase )
        {
            navigationFilter_->modifyCurrentTime( currentTime_ );
        }
    }

    //! Function to set the apoapsis value of the Keplerian state.
    void setEstimatedApoapsisKeplerianState( )
    {
        estimatedKeplerianStateAtPreviousApoapsis_ = currentEstimatedKeplerianState_;
    }

    //! Reset navigation filter integration step size.
    void resetNavigationRefreshStepSize( const double newNavigationRefreshStepSize )
    {
        navigationRefreshStepSize_ = newNavigationRefreshStepSize;
        navigationFilter_->modifyFilteringStepSize( newNavigationRefreshStepSize );
        atmosphericNavigationRefreshStepSize_ = std::min( navigationRefreshStepSize_, newNavigationRefreshStepSize );
    }

    //! Function to clear history of estimated states and accelerations for the current orbit.
    void clearCurrentOrbitEstimationHistory( )
    {
        // Empty current orbit history maps
        currentOrbitHistoryOfEstimatedTranslationalStates_.clear( );
        currentOrbitHistoryOfEstimatedTranslationalAccelerations_.clear( );
        currentOrbitHistoryOfEstimatedGravitationalTranslationalAccelerations_.clear( );
        currentOrbitHistoryOfEstimatedNonGravitationalTranslationalAccelerations_.clear( );

        // Empty filter estimates
        navigationFilter_->clearFilterHistory( );
    }

    //! Function to revert to the previous time step.
    /*!
     *  Function to revert to the previous time step. This function is run if the current propagation needs to be stopped, since
     *  the current time will be run the next time the GNC system is called.
     *  \param currentTime Double denoting the current time, i.e., the instant that has to be discarded.
     */
    void revertToPreviousTimeStep( const double currentTime )
    {
        // Erase the entry corresponding to the input time for the current orbit history maps
        if ( currentOrbitHistoryOfEstimatedTranslationalStates_.count( currentTime ) != 0 )
        {
            currentOrbitHistoryOfEstimatedTranslationalStates_.erase( currentTime );
        }
        if ( currentOrbitHistoryOfEstimatedTranslationalAccelerations_.count( currentTime ) != 0 )
        {
            currentOrbitHistoryOfEstimatedTranslationalAccelerations_.erase( currentTime );
        }
        if ( currentOrbitHistoryOfEstimatedGravitationalTranslationalAccelerations_.count( currentTime ) != 0 )
        {
            currentOrbitHistoryOfEstimatedGravitationalTranslationalAccelerations_.erase( currentTime );
        }
        if ( currentOrbitHistoryOfEstimatedNonGravitationalTranslationalAccelerations_.count( currentTime ) != 0 )
        {
            currentOrbitHistoryOfEstimatedNonGravitationalTranslationalAccelerations_.erase( currentTime );
        }

        // Empty filter estimates
        navigationFilter_->revertToPreviousTimeStep( currentTime );

        // Revert to previous estimates
        currentTime_ = currentOrbitHistoryOfEstimatedTranslationalStates_.rbegin( )->first;
        currentEstimatedCartesianState_ = currentOrbitHistoryOfEstimatedTranslationalStates_.rbegin( )->second.first;
        currentEstimatedKeplerianState_ = currentOrbitHistoryOfEstimatedTranslationalStates_.rbegin( )->second.second;
        currentEstimatedTranslationalAcceleration_ = currentOrbitHistoryOfEstimatedTranslationalAccelerations_.rbegin( )->second;
        currentEstimatedGravitationalTranslationalAcceleration_ =
                currentOrbitHistoryOfEstimatedGravitationalTranslationalAccelerations_.rbegin( )->second;
        currentEstimatedNonGravitationalTranslationalAcceleration_ =
                currentOrbitHistoryOfEstimatedNonGravitationalTranslationalAccelerations_.rbegin( )->second;
    }

    //! Function to test the Periapse Time Estimator.
    Eigen::Vector6d testPeriapseTimeEstimator(
            std::map< double, Eigen::Vector6d >& mapOfEstimatedKeplerianStatesBelowAtmosphericInterface,
            const std::vector< double >& vectorOfMeasuredAerodynamicAccelerationMagnitudeBelowAtmosphericInterface )
    {
        // Only run if navigationTesting
        if ( navigationTesting_ )
        {
            using mathematical_constants::PI;

            // Modify the true anomaly such that it is negative above PI radians (before estimated periapsis)
            for ( std::map< double, Eigen::Vector6d >::iterator mapIterator = mapOfEstimatedKeplerianStatesBelowAtmosphericInterface.begin( );
                  mapIterator != mapOfEstimatedKeplerianStatesBelowAtmosphericInterface.end( ); mapIterator++ )
            {
                if ( mapIterator->second[ 5 ] > PI )
                {
                    mapIterator->second[ 5 ] -= 2.0 * PI;
                }
            }

            // Run Periapse Time Estimator with inputs
            runPeriapseTimeEstimator( mapOfEstimatedKeplerianStatesBelowAtmosphericInterface,
                                      vectorOfMeasuredAerodynamicAccelerationMagnitudeBelowAtmosphericInterface );

            // Return estimated change in Keplerian elements
            return historyOfEstimatedChangesInKeplerianState_.rbegin( )->second;
        }
        else
        {
            throw std::runtime_error( "Error in navigation system. This function can only be run while navigationTesting." );
        }
    }

    //! Function to test the Atmosphere Estimator.
    Eigen::VectorXd testAtmosphereEstimator(
            std::map< double, Eigen::Vector6d >& mapOfEstimatedKeplerianStatesBelowAtmosphericInterface,
            const std::vector< double >& vectorOfMeasuredAerodynamicAccelerationMagnitudeBelowAtmosphericInterface )
    {
        // Only run if navigationTesting
        if ( navigationTesting_ )
        {
            using mathematical_constants::PI;

            // Modify the true anomaly such that it is negative above PI radians (before estimated periapsis)
            for ( std::map< double, Eigen::Vector6d >::iterator mapIterator = mapOfEstimatedKeplerianStatesBelowAtmosphericInterface.begin( );
                  mapIterator != mapOfEstimatedKeplerianStatesBelowAtmosphericInterface.end( ); mapIterator++ )
            {
                if ( mapIterator->second[ 5 ] > PI )
                {
                    mapIterator->second[ 5 ] -= 2.0 * PI;
                }
            }

            // Run Atmosphere Estimator with inputs
            runAtmosphereEstimator( mapOfEstimatedKeplerianStatesBelowAtmosphericInterface,
                                    vectorOfMeasuredAerodynamicAccelerationMagnitudeBelowAtmosphericInterface );

            // Return estimated atmosphere parameters
            return historyOfEstimatedAtmosphereParameters_.rbegin( )->second;
        }
        else
        {
            throw std::runtime_error( "Error in navigation system. This function can only be run while navigationTesting." );
        }
    }

    //! Integer denoting the current orbit counter.
    unsigned int currentOrbitCounter_;

private:

    //! Function to create the onboard environment updater.
    void createOnboardEnvironmentUpdater( );

    //! Function to update the body and acceleration map with the current time and state information.
    /*!
     *  Function to update the body and acceleration map with the current time and state information.
     *  \param estimatedState State at which the environment has to be updated and accelerations computed and stored. If left
     *      empty, currentEstimatedCartesianState_ is taken as state.
     */
    void updateOnboardModel( const Eigen::Vector6d& estimatedState = Eigen::Vector6d::Zero( ),
                             const double estimatedDragCoefficient = 0.0 )
    {
        // Update environment
        if ( estimatedState.isZero( ) )
        {
            mapOfStatesToUpdate_[ propagators::translational_state ] = currentEstimatedCartesianState_;
        }
        else
        {
            mapOfStatesToUpdate_[ propagators::translational_state ] = estimatedState;
        }
        mapOfStatesToUpdate_[ propagators::translational_state ] += onboardBodyMap_.at( planetName_ )->getState( );
        onboardEnvironmentUpdater_->updateEnvironment( currentTime_, mapOfStatesToUpdate_ );

        // Update drag coefficient
        if ( estimatedDragCoefficient != 0.0 )
        {
            onboardAerodynamicCoefficients_[ 0 ] = estimatedDragCoefficient;
            onboardBodyMap_.at( spacecraftName_ )->setAerodynamicCoefficientInterface(
                        simulation_setup::createAerodynamicCoefficientInterface(
                            boost::make_shared< simulation_setup::ConstantAerodynamicCoefficientSettings >(
                                referenceAreaAerodynamic_, onboardAerodynamicCoefficients_, true, true ), spacecraftName_ ) );
        }

        // Loop over bodies exerting accelerations on spacecraft
        for ( accelerationMapConstantIterator_ = onboardAccelerationModelMap_.at( spacecraftName_ ).begin( );
              accelerationMapConstantIterator_ != onboardAccelerationModelMap_.at( spacecraftName_ ).end( );
              accelerationMapConstantIterator_++ )
        {
            // Loop over each acceleration
            for ( unsigned int i = 0; i < accelerationMapConstantIterator_->second.size( ); i++ )
            {
                // Update acceleration model
                accelerationMapConstantIterator_->second[ i ]->updateMembers( currentTime_ );
            }
        }

        // Update Jacobians based on acceleration partials
        onboardGravitationalAccelerationPartials_->update( currentTime_ );
        onboardAerodynamicAccelerationPartials_->update( currentTime_ );

        // Update accelerations based on new translational state estimate
        updateCurrentEstimatedAccelerations( );
    }

    //! Function to update current estimated accelerations exerted on the spacecraft.
    /*!
     *  Function to update current estimated accelerations exerted on the spacecraft. The acceleration is computed by using
     *  the onboard accelerations model map, and is stored in three different vectors: one with the full acceleration, one with
     *  only gravitational accelerations, and the last one with only non-gravitational accelerations. These can be retrieved with
     *  their respective getCurrentEstimatedTranslationalXXXAcceleration function.
     */
    void updateCurrentEstimatedAccelerations( )
    {
        // Define output and set accelerations to zero
        currentEstimatedTranslationalAcceleration_.setZero( );
        currentEstimatedGravitationalTranslationalAcceleration_.setZero( );
        currentEstimatedNonGravitationalTranslationalAcceleration_.setZero( );

        // Iterate over all accelerations acting on body
        Eigen::Vector3d currentAcceleration;
        for ( accelerationMapConstantIterator_ = onboardAccelerationModelMap_.at( spacecraftName_ ).begin( );
              accelerationMapConstantIterator_ != onboardAccelerationModelMap_.at( spacecraftName_ ).end( );
              accelerationMapConstantIterator_++ )
        {
            // Loop over each accelerations
            for ( unsigned int i = 0; i < accelerationMapConstantIterator_->second.size( ); i++ )
            {
                // Calculate acceleration and add to state derivative
                currentAcceleration = accelerationMapConstantIterator_->second[ i ]->getAcceleration( );
                currentEstimatedTranslationalAcceleration_ += currentAcceleration;

                // Only add the gravitational accelerations
                if ( ( i == sphericalHarmonicsGravityIndex_ ) && ( accelerationMapConstantIterator_->first == planetName_ ) )
                {
                    currentEstimatedGravitationalTranslationalAcceleration_ += currentAcceleration;
                }
                // Disregard the gravitational acceleration, since IMUs do not measure them
                else
                {
                    currentEstimatedNonGravitationalTranslationalAcceleration_ += currentAcceleration;
                }
            }
        }

        // Store acceleration value
        currentOrbitHistoryOfEstimatedTranslationalAccelerations_[ currentTime_ ] = currentEstimatedTranslationalAcceleration_;
        currentOrbitHistoryOfEstimatedGravitationalTranslationalAccelerations_[ currentTime_ ] =
                currentEstimatedGravitationalTranslationalAcceleration_;
        currentOrbitHistoryOfEstimatedNonGravitationalTranslationalAccelerations_[ currentTime_ ] =
                currentEstimatedNonGravitationalTranslationalAcceleration_;
    }

    //! Function to improve the estimate of the translational state when transitioning from aided to unaided navigation.
    /*!
     *  Function to improve the estimate of the translational state when transitioning from aided to unaided navigation.
     *  The improvement algorithm uses the Keplerian elements, since they show the least variation with time. The first five
     *  elements are improved by taking the median of the last 60 seconds of estimation, whereas the true anomaly is improved by
     *  fitting a simple parabolic function through the true anomaly history, and computing the value for the current time.
     */
    void improveStateEstimateOnNavigationPhaseTransition( );

    //! Function to post-process the accelerometer measurements.
    /*!
     *  Function to post-process the accelerometer measurements. This function first applies a simple smoothing method
     *  (moving average) to the filter, then estimates the errors in the accelerometer (bias and scale factor) and then
     *  transforms the results from body-fixed frame (the frame of the accelerometer) to inertial (the frame in which
     *  accelerations are needed for propagation).
     *  \param vectorOfMeasuredAerodynamicAccelerationBelowAtmosphericInterface Vector of estimated aerodynamic acceleration
     *      below the atmospheric interface altitude and corrupted by accelerometer errors. The acceleration is thus taken
     *      directly from the IMU.
     */
    void postProcessAccelerometerMeasurements(
            std::vector< Eigen::Vector3d >& vectorOfMeasuredAerodynamicAccelerationBelowAtmosphericInterface );

    //! Function to run the Periapse Time Estimator (PTE).
    /*!
     *  Function to estimate the time of periapsis, by finding the centroid of the aerodynamic acceleration curve,
     *  via the bisection root-finder. Then it computes the change in velocity \f$ \Delta V \f$ by integrating the aerodynamic
     *  acceleration, and the change in semi-major axis, by assuming that the change in velocity occurs as an impulsive shot at
     *  pericenter. Then the values of \f$ \Delta \vartheta \f$ (which is derived from the change in time of periapsis crossing)
     *  and \f$ \Delta a \f$ are used to correct the current state estimate, by using the state transition matrix of the
     *  system.
     *  \param mapOfEstimatedKeplerianStatesBelowAtmosphericInterface Map of time and estimated Keplerian elements below
     *      the atmospheric interface altitude.
     *  \param mapOfMeasuredAerodynamicAcceleration Map of time and estimated aerodynamic acceleration. The acceleration is
     *      the one computed from the IMU measurements and is stored as a three-dimensional vector.
     */
    void runPeriapseTimeEstimator(
            std::map< double, Eigen::Vector6d >& mapOfEstimatedKeplerianStatesBelowAtmosphericInterface,
            const std::vector< double >& vectorOfMeasuredAerodynamicAccelerationMagnitudeBelowAtmosphericInterface );

    //! Function to run the Atmosphere Estimator (AE).
    /*!
     *  Function to estimate the atmospheric properties based on the selected onboard atmosphere model.
     *  \param mapOfEstimatedKeplerianStatesBelowAtmosphericInterface Map of time and estimated Keplerian elements below
     *      the atmospheric interface altitude.
     *  \param mapOfMeasuredAerodynamicAcceleration Map of time and estimated aerodynamic acceleration. The acceleration is
     *      the one computed from the IMU measurements and is stored as a three-dimensional vector.
     */
    void runAtmosphereEstimator(
            const std::map< double, Eigen::Vector6d >& mapOfEstimatedKeplerianStatesBelowAtmosphericInterface,
            const std::vector< double >& vectorOfMeasuredAerodynamicAccelerationMagnitudeBelowAtmosphericInterface );

    //! Function to model the onboard system dynamics based on the simplified onboard model.
<<<<<<< HEAD
    Eigen::Vector10d onboardSystemModel( const double currentTime, const Eigen::Vector10d& currentEstimatedState );

    //! Function to model the onboard measurements based on the simplified onboard model.
    Eigen::Vector3d onboardMeasurementModel( const double currentTime, const Eigen::Vector10d& currentEstimatedState );

    //! Function to model the onboard system Jacobian based on the simplified onboard model.
    Eigen::Matrix10d onboardSystemJacobian( const double currentTime, const Eigen::Vector10d& currentEstimatedState );

    //! Function to model the onboard measurements Jacobian based on the simplified onboard model.
    Eigen::Matrix< double, 3, 10 > onboardMeasurementJacobian( const double currentTime, const Eigen::Vector10d& currentEstimatedState );
=======
    Eigen::Vector9d onboardSystemModel( const double currentTime, const Eigen::Vector9d& currentNavigationFilterState,
                                        const boost::function< Eigen::Vector3d( ) >& accelerometerMeasurementFunction );

    //! Function to model the onboard measurements based on the simplified onboard model.
    Eigen::Vector3d onboardMeasurementModel( const double currentTime, const Eigen::Vector9d& currentNavigationFilterState );

    //! Function to model the onboard system Jacobian based on the simplified onboard model.
    Eigen::Matrix9d onboardSystemJacobian( const double currentTime, const Eigen::Vector9d& currentNavigationFilterState );

    //! Function to model the onboard measurements Jacobian based on the simplified onboard model.
    Eigen::Matrix< double, 3, 9 > onboardMeasurementJacobian( const double currentTime, const Eigen::Vector9d& currentNavigationFilterState );
>>>>>>> d7f2b267

    //! Function to store current time and current state estimates.
    void storeCurrentTimeAndStateEstimates( )
    {
        // Store translational values for current orbit
        currentOrbitHistoryOfEstimatedTranslationalStates_[ currentTime_ ] = std::make_pair( currentEstimatedCartesianState_,
                                                                                             currentEstimatedKeplerianState_ );

        // Save estimated state to full history (depending on save index)
        saveIndex_ = saveIndex_ % saveFrequency_;
        if ( saveIndex_ == 0 )
        {
            historyOfEstimatedStates_[ currentTime_ ] = currentOrbitHistoryOfEstimatedTranslationalStates_[ currentTime_ ];
        }
        saveIndex_++;
    }

    //! Body map of the onboard simulation.
    const simulation_setup::NamedBodyMap onboardBodyMap_;

    //! Pointer to accelerations exerted on the spacecraft according to the onboard model.
    const basic_astrodynamics::AccelerationMap onboardAccelerationModelMap_;

    //! String denoting the name of the spacecraft body.
    const std::string spacecraftName_;

    //! String denoting the name of the planet being orbited body.
    const std::string planetName_;

    //! Pointer to the filter settings to be used to create the navigation filter for state estimation.
    const boost::shared_ptr< filters::FilterSettings< > > navigationFilterSettings_;

    //! Enumeration denoting atmosphere model being used for onboard applications.
    const aerodynamics::AvailableConstantTemperatureAtmosphereModels selectedOnboardAtmosphereModel_;

    //! Standard gravitational parameter of body being orbited.
    const double planetaryGravitationalParameter_;

    //! Radius of body being orbited.
    const double planetaryRadius_;

    //! Double denoting the atmospheric interface altitude.
    /*!
     *  Double denoting the atmospheric interface altitude. This altitude corresponds to the altitude where the aerodynamic
     *  accelerations have the same magnitude as the solar radiation pressure accelerations. At these conditions, the bias of
     *  the accelerometer is easier to quantify.
     */
    const double atmosphericInterfaceRadius_;

    //! Double denoting the reduced atmospheric interface altitude.
    /*!
     *  Double denoting the reduced atmospheric interface altitude. This altitude is used as atltitude threshold for the
     *  atmosphere estimation. The reason why it is reduced, w.r.t. the nominal atmospheric interface, is to achieve a more
     *  optimal atmosphere estimation. Below the reduced altitude the effect of bias and noise is less influential and
     *  produces higher quality results.
     */
    const double reducedAtmosphericInterfaceRadius_;

    //! Double denoting the multiplier to account for non-Keplerian orbit.
    /*!
     *  Double denoting the multiplier to account for non-Keplerian orbit. It is used to multiply the value of estimated change
     *  in velocity of the Periapse Time Estimator, to remove the error of the assumption of Kepler orbit and impulsive drag.
     */
    const double periapseEstimatorConstant_;

    //! Integer denoting the number of atmosphere samples required for the atmosphere estimator to be considered initiated.
    /*!
     *  Integer denoting the number of atmosphere samples required for the atmosphere estimator to be considered initiated.
     *  Once the number of atmosphere samples is reached, the atmosphere estimator uses the moving average of the last
     *  numberOfRequiredAtmosphereSamplesForInitiation_ of orbits to estimate the atmosphere model parameters.
     */
    const unsigned int numberOfRequiredAtmosphereSamplesForInitiation_;

    //! Integer denoting the number of frequency of Deep Space Network tracking in days.
    /*!
     *  Integer denoting the number of frequency of Deep Space Network tracking in days. This means that every
     *  frequencyOfDeepSpaceNetworkTracking_ days the Deep Space Network tracking information will be processed and used to update
     *  the current estimated state.
     */
    const unsigned int frequencyOfDeepSpaceNetworkTracking_;

    //! Vector denoting the directions in the altimeter frame along which the altimeter instruments are pointing.
    const std::vector< Eigen::Vector3d > altimeterPointingDirectionInAltimeterFrame_;

    //! Enumeration denoting the frame in which the altimeter pointing directions are defined;
    const reference_frames::AerodynamicsReferenceFrames altimeterFrame_;

    //! Pair denoting the lowest and highest operation altitudes of the altimeter.
    const std::pair< double, double > altimeterAltitudeRange_;

    //! Boolean denoting whether the navigation system is being tested.
    const bool navigationTesting_;

    //! Integer denoting the frequency with which state estimates need to be stored in history.
    unsigned int saveFrequency_;

    //! Integer denoting the current save index.
    unsigned int saveIndex_;

    //! Integer denoting the frequency with which state estimates need to be stored in history.
    unsigned int saveFrequency_;

    //! Integer denoting the current save index.
    unsigned int saveIndex_;

    //! Unordered map of states to be updated by the environment updater.
    std::unordered_map< propagators::IntegratedStateType, Eigen::VectorXd > mapOfStatesToUpdate_;

    //! Pointer to the onboard environment updater.
    /*!
     *  Pointer to the onboard environment updater. The environment is updated based on the current state and time.
     *  Calling the updateEnvironment function automatically updates all dependent variables that are needed to calulate
     *  the state derivative.
     */
    boost::shared_ptr< propagators::EnvironmentUpdater< double, double > > onboardEnvironmentUpdater_;

    //! Pointer to the onboard spherical harmonics gravity acceleration partial object.
    /*!
     *  Pointer to the onboard spherical harmonics gravity acceleration partial object, which is used to compute the Jacobian of
     *  the spherical harmonics acceleration w.r.t. the current Cartesian state.
     */
    boost::shared_ptr< acceleration_partials::SphericalHarmonicsGravityPartial > onboardGravitationalAccelerationPartials_;

    //! Pointer to the onboard aerodynamic acceleration partial object.
    /*!
     *  Pointer to the onboard aerodynamic acceleration partial object, which is used to compute the Jacobian of
     *  the aerodynamics acceleration w.r.t. the current Cartesian state.
     */
    boost::shared_ptr< acceleration_partials::AerodynamicAccelerationPartial > onboardAerodynamicAccelerationPartials_;

    //! Filter object to be used for estimation of state.
    boost::shared_ptr< filters::FilterBase< double, double > > navigationFilter_;

    //! Integer denoting the index of the spherical harmonics gravity acceleration exerted by the planet being orbited.
    unsigned int sphericalHarmonicsGravityIndex_;

    //! Integer denoting the index of the aerodynamic acceleration exerted by the planet being orbited.
    unsigned int aerodynamicsIndex_;

    //! Double denoting the initial time in the estimation process.
    double initialTime_;

    //! Double denoting the current time in the estimation process.
    double currentTime_;

    //! Double denoting the integration constant time step for navigation.
    double navigationRefreshStepSize_;

    //! Double denoting the integration constant time step for navigation during the atmospheric phase.
    double atmosphericNavigationRefreshStepSize_;

    Eigen::Vector3d onboardAerodynamicCoefficients_;
    double referenceAreaAerodynamic_;

    //! Vector denoting the current estimated translational state in Cartesian elements.
    Eigen::Vector6d currentEstimatedCartesianState_;

    //! Vector denoting the current estimated translational state in Keplerian elements.
    Eigen::Vector6d currentEstimatedKeplerianState_;

    //! Vector denoting Keplerian elements at the previous apoapsis.
    /*!
     *  Vector denoting Keplerian elements at the previous apoapsis. This vector is used by the Periapse Time Estimator to extract the
     *  information on semi-major axis and eccentricity.
     */
    Eigen::Vector6d estimatedKeplerianStateAtPreviousApoapsis_;

    //! Pointer to root-finder used to esimated the time of periapsis.
    boost::shared_ptr< root_finders::BisectionCore< double > > areaBisectionRootFinder_;

    //! Pointer to integrator settings for onboard propagation.
    /*!
     *  Pointer to integrator settings for onboard propagation. Note that this object is not used to propagate the spacecraft
     *  state over time (this is carried out by the navigationFilter_ object), but is used by the navigation system or other
     *  systems to predict the spacecraft position at a future time.
     */
    boost::shared_ptr< numerical_integrators::IntegratorSettings< double > > onboardIntegratorSettings_;

    //! Pointer to propagator settings for onboard propagation.
    /*!
     *  Pointer to propagator settings for onboard propagation. Note that this object is not used to propagate the spacecraft
     *  state over time (this is carried out by the navigationFilter_ object), but is used by the navigation system or other
     *  systems to predict the spacecraft position at a future time.
     */
    boost::shared_ptr< propagators::TranslationalStatePropagatorSettings< double > > onboardPropagatorSettings_;

    //! Enumeration denoting the previous navigation phase.
    NavigationPhaseIndicator previousNavigationPhase_;

    //! Enumeration denoting the current navigation phase.
    NavigationPhaseIndicator currentNavigationPhase_;

    //! Double denoting the time at which the navigation phase has changed.
    double timeAtNavigationPhaseInterface_;

    //! Vector denoting the current estimated translational accelerations.
    Eigen::Vector3d currentEstimatedTranslationalAcceleration_;

    //! Vector denoting the current estimated gravitational translational accelerations.
    Eigen::Vector3d currentEstimatedGravitationalTranslationalAcceleration_;

    //! Vector denoting the current estimated non-gravitational translational accelerations.
    Eigen::Vector3d currentEstimatedNonGravitationalTranslationalAcceleration_;

    //! Vector denoting the bias and scale errors of the accelerometer after calibration.
    Eigen::Vector3d estimatedAccelerometerErrors_;

    //! History of estimated changes in Keplerian state as computed by the Periapse Time Estimator for each orbit.
    std::map< unsigned int, Eigen::Vector6d > historyOfEstimatedChangesInKeplerianState_;

    //! Boolean denoting whether the atmosphere estimator has been initialized.
    /*!
     *  Boolean denoting whether the atmosphere estimator has been initialized. Note that the initialization is assumed to
     *  be achieved once at least numberOfRequiredAtmosphereSamplesForInitiation_ orbits have been carried out.
     */
    bool atmosphereEstimatorInitialized_;

    //! Hisotry of estimated atmosphere model parameters.
    /*!
     *  Hisotry of estimated atmosphere model parameters. These values are used as input to the moving average calculation to
     *  achieve a more accurate estimate of the atospheric properties.
     */
    std::map< unsigned int, Eigen::VectorXd > historyOfEstimatedAtmosphereParameters_;

    //! History of estimated translational (in Cartesian and Keplerian elements) and rotational states.
    /*!
     *  History of estimated translational (in Cartesian and Keplerian elements) and rotational states,
     *  stored as a map, where the keys are times and the mapped values are pairs, whose first element is the pair
     *  of Cartesian and Keplerian elements, whereas the second element is the rotational state.
     */
    std::map< double, std::pair< Eigen::Vector6d, Eigen::Vector6d > > historyOfEstimatedStates_;

    //! History of estimated translational states in Cartesian and Keplerian elements for current orbit.
    /*!
     *  History of estimated translational states in Cartesian and Keplerian elements for current orbit, stored as a map,
     *  where the keys are times and the mapped values are a pair of vectors, denoting the Cartesian and
     *  Keplerian elements.
     */
    std::map< double, std::pair< Eigen::Vector6d, Eigen::Vector6d > > currentOrbitHistoryOfEstimatedTranslationalStates_;

    //! History of estimated translational accelerations for current orbit.
    std::map< double, Eigen::Vector3d > currentOrbitHistoryOfEstimatedTranslationalAccelerations_;

    //! History of estimated gravitational translational accelerations for current orbit.
    std::map< double, Eigen::Vector3d > currentOrbitHistoryOfEstimatedGravitationalTranslationalAccelerations_;

    //! History of estimated non-gravitational translational accelerations for current orbit.
    std::map< double, Eigen::Vector3d > currentOrbitHistoryOfEstimatedNonGravitationalTranslationalAccelerations_;

    //! Predefined iterator to save (de)allocation time.
    basic_astrodynamics::SingleBodyAccelerationMap::const_iterator accelerationMapConstantIterator_;

    //! Predefined iterator to save (de)allocation time.
    std::map< double, std::pair< Eigen::Vector6d, Eigen::Vector6d > >::const_iterator translationalStateConstantIterator_;

};

} // namespace system_models

} // namespace tudat

#endif // TUDAT_NAVIGATION_SYSTEM_H<|MERGE_RESOLUTION|>--- conflicted
+++ resolved
@@ -149,14 +149,10 @@
         estimatedAccelerometerErrors_.setZero( );
         previousNavigationPhase_ = undefined_navigation_phase;
         timeAtNavigationPhaseInterface_ = TUDAT_NAN;
-<<<<<<< HEAD
 
         // Aerodynamics
         onboardAerodynamicCoefficients_.setZero( );
         referenceAreaAerodynamic_ = onboardBodyMap_.at( spacecraftName_ )->getAerodynamicCoefficientInterface( )->getReferenceArea( );
-
-=======
->>>>>>> d7f2b267
     }
 
     //! Destructor.
@@ -168,17 +164,8 @@
      *  the navigation system is used, as it creates most of the objects that are needed for state estimation (i.e., navigation
      *  filter, root-finder, onboard integrator and propagator settings).
      *  \param saveFrequency Integer denoting the frequency with which state estimates need to be stored in history.
-<<<<<<< HEAD
      */
     void createNavigationSystemObjects( const unsigned int saveFrequency );
-=======
-     *  \param accelerometerMeasurementFunction Function returning the current accelerometer measurement, taken directly from the
-     *      onboard inertial measurement unit.
-     */
-    void createNavigationSystemObjects(
-            const unsigned int saveFrequency,
-            const boost::function< Eigen::Vector3d( ) >& accelerometerMeasurementFunction );
->>>>>>> d7f2b267
 
     //! Function to determine the navigation phase.
     NavigationPhaseIndicator determineNavigationPhase( )
@@ -188,31 +175,17 @@
 
         // Declare navigation phase indicator and set value to unaided phase
         NavigationPhaseIndicator detectedNavigationPhase = unaided_navigation_phase;
-<<<<<<< HEAD
-=======
-
-        // Based on current altitude, set value to aided phase
-        double currentEstimatedAltitude = currentEstimatedCartesianState_.segment( 0, 3 ).norm( ) - planetaryRadius_;
-        if ( ( currentEstimatedAltitude < 7.5e6 ) || ( currentEstimatedAltitude > 25.0e6 ) )
+
+        // Set current navigation phase to IMAN based on current altitude
+        if ( !getIsSpacecraftAboveDynamicAtmosphericInterfaceAltitude( ) )
         {
             detectedNavigationPhase = aided_navigation_phase;
         }
->>>>>>> d7f2b267
 
         // Make sure that switch only happens when it really needs to
         // Due to uncertainties in the navigation estimate, altitude may oscillate around the threshold above
         if ( previousNavigationPhase_ != detectedNavigationPhase )
         {
-<<<<<<< HEAD
-            detectedNavigationPhase = aided_navigation_phase;
-        }
-
-        // Make sure that switch only happens when it really needs to
-        // Due to uncertainties in the navigation estimate, altitude may oscillate around the threshold above
-        if ( previousNavigationPhase_ != detectedNavigationPhase )
-        {
-=======
->>>>>>> d7f2b267
             // Check if navigation phase needs to be reverted
             // The reversion happens only if the phase change is detected within 5 minutes of the previous phase change
             if ( currentTime_ < ( timeAtNavigationPhaseInterface_ + ( 5.0 * 60.0 ) ) )
@@ -228,7 +201,6 @@
         }
 
         // Set and give current navigation phase
-<<<<<<< HEAD
         if ( propagators::IMAN_ANALYSIS_INDEX != 0 )
         {
             currentNavigationPhase_ = aided_navigation_phase;
@@ -238,10 +210,6 @@
             currentNavigationPhase_ = detectedNavigationPhase;
         }
         return currentNavigationPhase_;
-=======
-        currentNavigationPhase_ = detectedNavigationPhase;
-        return detectedNavigationPhase;
->>>>>>> d7f2b267
     }
 
     //! Function to run the State Estimator (SE).
@@ -299,7 +267,6 @@
 
             // Extract time and estimated state and update navigation system
             currentTime_ = navigationFilter_->getCurrentTime( );
-<<<<<<< HEAD
             Eigen::Vector10d updatedEstimatedState = navigationFilter_->getCurrentStateEstimate( );
             setCurrentEstimatedCartesianState( updatedEstimatedState.segment( 0, 6 ) );
 
@@ -309,26 +276,19 @@
                         simulation_setup::createAerodynamicCoefficientInterface(
                             boost::make_shared< simulation_setup::ConstantAerodynamicCoefficientSettings >(
                                 referenceAreaAerodynamic_, onboardAerodynamicCoefficients_, true, true ), spacecraftName_ ) );
-=======
-            Eigen::Vector9d currentNavigationFilterState = navigationFilter_->getCurrentStateEstimate( );
-            setCurrentEstimatedCartesianState( currentNavigationFilterState.segment( cartesian_position_index, 6 ) );
->>>>>>> d7f2b267
             break;
         }
         default:
             throw std::runtime_error( "Error in navigation system. Current navigation (" +
                                       std::to_string( currentNavigationPhase_ ) + ") phase not supported." );
-<<<<<<< HEAD
-=======
         }
 
         // Check for infinities and/or NaNs
-        Eigen::Vector9d currentNavigationFilterState = navigationFilter_->getCurrentStateEstimate( );
+        Eigen::Vector10d currentNavigationFilterState = navigationFilter_->getCurrentStateEstimate( );
         if ( !currentNavigationFilterState.allFinite( ) && currentNavigationFilterState.hasNaN( ) )
         {
             throw std::runtime_error( "Error in navigation system. Found Inf and/or NaN entries in state estimate. "
                                       "Major navigation failure." );
->>>>>>> d7f2b267
         }
 
         // Update body and acceleration maps
@@ -397,7 +357,7 @@
             }
 
             // Run periapse time estimator if ... (TBD)
-            //            if ( historyOfEstimatedAtmosphereParameters_.size( ) > 0 )
+//            if ( historyOfEstimatedAtmosphereParameters_.size( ) > 0 )
             {
                 runPeriapseTimeEstimator( mapOfEstimatedKeplerianStatesBelowAtmosphericInterface,
                                           vectorOfMeasuredAerodynamicAccelerationMagnitudeBelowAtmosphericInterface );
@@ -442,15 +402,9 @@
         std::cout << "Propagated state for " << currentLightTimeDelay / 60.0 << " minutes." << std::endl;
 
         // Reset navigation filter (including covariance)
-<<<<<<< HEAD
-        Eigen::Matrix10d currentEstimatedCovarianceMatrix = navigationFilter_->getCurrentCovarianceEstimate( );
-        currentEstimatedCovarianceMatrix.block( 0, 0, 6, 6 ).setIdentity( );
-        setCurrentEstimatedKeplerianState( propagatedStateBasedOnTrackingInKeplerianElements, currentEstimatedCovarianceMatrix );
-=======
-        Eigen::Matrix9d currentNavigationFilterCovarianceMatrix = navigationFilter_->getCurrentCovarianceEstimate( );
+        Eigen::Matrix10d currentNavigationFilterCovarianceMatrix = navigationFilter_->getCurrentCovarianceEstimate( );
         currentNavigationFilterCovarianceMatrix = Eigen::Matrix9d( currentNavigationFilterCovarianceMatrix.diagonal( ).asDiagonal( ) );
         setCurrentEstimatedKeplerianState( propagatedStateBasedOnTrackingInKeplerianElements, currentNavigationFilterCovarianceMatrix );
->>>>>>> d7f2b267
     }
 
     //! Function to propagate translational Cartesian state to specified termination settings.
@@ -517,13 +471,8 @@
     //! Function to retireve current time.
     double getCurrentTime( ) { return currentTime_; }
 
-<<<<<<< HEAD
-    //! Function to retireve current state.
-    Eigen::Vector10d getCurrentEstimatedState( ) { return navigationFilter_->getCurrentStateEstimate( ); }
-=======
     //! Function to retireve the current state estimated by the navigation filter.
     Eigen::Vector9d getCurrentNavigationFilterState( ) { return navigationFilter_->getCurrentStateEstimate( ); }
->>>>>>> d7f2b267
 
     //! Function to retrieve the history of estimated states directly from the navigation filter.
     std::map< double, Eigen::VectorXd > getHistoryOfEstimatedStatesFromNavigationFilter( )
@@ -745,15 +694,9 @@
         storeCurrentTimeAndStateEstimates( ); // overwrite previous values
 
         // Update navigation filter current value
-<<<<<<< HEAD
-        Eigen::Vector10d updatedCurrentEstimatedState = navigationFilter_->getCurrentStateEstimate( );
-        updatedCurrentEstimatedState.segment( 0, 6 ) = currentEstimatedCartesianState_;
-        navigationFilter_->modifyCurrentStateAndCovarianceEstimates( updatedCurrentEstimatedState,
-=======
-        Eigen::Vector9d currentNavigationFilterState = navigationFilter_->getCurrentStateEstimate( );
+        Eigen::Vector10d currentNavigationFilterState = navigationFilter_->getCurrentStateEstimate( );
         currentNavigationFilterState.segment( 0, 6 ) = currentEstimatedCartesianState_;
         navigationFilter_->modifyCurrentStateAndCovarianceEstimates( currentNavigationFilterState,
->>>>>>> d7f2b267
                                                                      newCurrentCovarianceMatrix );
 
         // Update time in filter if Kepler phase
@@ -781,15 +724,9 @@
         storeCurrentTimeAndStateEstimates( ); // overwrite previous values
 
         // Update navigation filter current value
-<<<<<<< HEAD
-        Eigen::Vector10d updatedCurrentEstimatedState = navigationFilter_->getCurrentStateEstimate( );
-        updatedCurrentEstimatedState.segment( 0, 6 ) = currentEstimatedCartesianState_;
-        navigationFilter_->modifyCurrentStateAndCovarianceEstimates( updatedCurrentEstimatedState,
-=======
-        Eigen::Vector9d currentNavigationFilterState = navigationFilter_->getCurrentStateEstimate( );
+        Eigen::Vector10d currentNavigationFilterState = navigationFilter_->getCurrentStateEstimate( );
         currentNavigationFilterState.segment( 0, 6 ) = currentEstimatedCartesianState_;
         navigationFilter_->modifyCurrentStateAndCovarianceEstimates( currentNavigationFilterState,
->>>>>>> d7f2b267
                                                                      newCurrentCovarianceMatrix );
 
         // Update time in filter if Kepler phase
@@ -1092,30 +1029,16 @@
             const std::vector< double >& vectorOfMeasuredAerodynamicAccelerationMagnitudeBelowAtmosphericInterface );
 
     //! Function to model the onboard system dynamics based on the simplified onboard model.
-<<<<<<< HEAD
-    Eigen::Vector10d onboardSystemModel( const double currentTime, const Eigen::Vector10d& currentEstimatedState );
+    Eigen::Vector10d onboardSystemModel( const double currentTime, const Eigen::Vector10d& currentNavigationFilterState );
 
     //! Function to model the onboard measurements based on the simplified onboard model.
-    Eigen::Vector3d onboardMeasurementModel( const double currentTime, const Eigen::Vector10d& currentEstimatedState );
+    Eigen::Vector3d onboardMeasurementModel( const double currentTime, const Eigen::Vector10d& currentNavigationFilterState );
 
     //! Function to model the onboard system Jacobian based on the simplified onboard model.
-    Eigen::Matrix10d onboardSystemJacobian( const double currentTime, const Eigen::Vector10d& currentEstimatedState );
+    Eigen::Matrix10d onboardSystemJacobian( const double currentTime, const Eigen::Vector10d& currentNavigationFilterState );
 
     //! Function to model the onboard measurements Jacobian based on the simplified onboard model.
-    Eigen::Matrix< double, 3, 10 > onboardMeasurementJacobian( const double currentTime, const Eigen::Vector10d& currentEstimatedState );
-=======
-    Eigen::Vector9d onboardSystemModel( const double currentTime, const Eigen::Vector9d& currentNavigationFilterState,
-                                        const boost::function< Eigen::Vector3d( ) >& accelerometerMeasurementFunction );
-
-    //! Function to model the onboard measurements based on the simplified onboard model.
-    Eigen::Vector3d onboardMeasurementModel( const double currentTime, const Eigen::Vector9d& currentNavigationFilterState );
-
-    //! Function to model the onboard system Jacobian based on the simplified onboard model.
-    Eigen::Matrix9d onboardSystemJacobian( const double currentTime, const Eigen::Vector9d& currentNavigationFilterState );
-
-    //! Function to model the onboard measurements Jacobian based on the simplified onboard model.
-    Eigen::Matrix< double, 3, 9 > onboardMeasurementJacobian( const double currentTime, const Eigen::Vector9d& currentNavigationFilterState );
->>>>>>> d7f2b267
+    Eigen::Matrix< double, 3, 10 > onboardMeasurementJacobian( const double currentTime, const Eigen::Vector10d& currentNavigationFilterState );
 
     //! Function to store current time and current state estimates.
     void storeCurrentTimeAndStateEstimates( )
