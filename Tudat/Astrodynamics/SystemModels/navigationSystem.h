/*    Copyright (c) 2010-2018, Delft University of Technology
 *    All rigths reserved
 *
 *    This file is part of the Tudat. Redistribution and use in source and
 *    binary forms, with or without modification, are permitted exclusively
 *    under the terms of the Modified BSD license. You should have received
 *    a copy of the license with this file. If not, please or visit:
 *    http://tudat.tudelft.nl/LICENSE.
 */

#ifndef TUDAT_NAVIGATION_SYSTEM_H
#define TUDAT_NAVIGATION_SYSTEM_H

#include <boost/function.hpp>
#include <boost/lambda/lambda.hpp>

#include "Tudat/Astrodynamics/Aerodynamics/customConstantTemperatureAtmosphere.h"
#include "Tudat/Astrodynamics/BasicAstrodynamics/accelerationModelTypes.h"
#include "Tudat/Astrodynamics/BasicAstrodynamics/astrodynamicsFunctions.h"
#include "Tudat/Astrodynamics/BasicAstrodynamics/orbitalElementConversions.h"
#include "Tudat/Astrodynamics/BasicAstrodynamics/unitConversions.h"
#include "Tudat/Astrodynamics/OrbitDetermination/AccelerationPartials/aerodynamicAccelerationPartial.h"
#include "Tudat/Astrodynamics/OrbitDetermination/AccelerationPartials/sphericalHarmonicAccelerationPartial.h"
#include "Tudat/Astrodynamics/Propagators/rotationalMotionQuaternionsStateDerivative.h"
#include "Tudat/Astrodynamics/SystemModels/extraFunctions.h"
#include "Tudat/Astrodynamics/SystemModels/instrumentsModel.h"

#include "Tudat/Mathematics/Filters/createFilter.h"
#include "Tudat/SimulationSetup/PropagationSetup/environmentUpdater.h"
#include "Tudat/SimulationSetup/PropagationSetup/dynamicsSimulator.h"

//! Typedefs and using statements to simplify code.
namespace Eigen { typedef Eigen::Matrix< double, 9, 1 > Vector9d; typedef Eigen::Matrix< double, 9, 9 > Matrix9d; }

namespace tudat
{

namespace system_models
{

//! Function to remove errors in inertial measurement unit measurements based on the estimated bias and scale factors.
Eigen::Vector3d removeErrorsFromInertialMeasurementUnitMeasurement( const Eigen::Vector3d& currentInertialMeasurementUnitMeasurement,
                                                                    const Eigen::Vector3d& inertialMeasurementUnitErrors );

//! Class for the navigation system of an aerobraking maneuver.
class NavigationSystem
{
public:

    //! Enumeration for indices of navigation state vector.
    enum NavigationStateIndices
    {
        cartesian_position_index = 0,
        cartesian_velocity_index = 3,
        accelerometer_bias_index = 6,
        quaternion_real_index = 9,
        quaternion_imaginary_index = 10,
        gyroscope_bias_index = 13,
    };

    //! Enumeration for navigation phases.
    enum NavigationPhaseIndicator
    {
        undefined_navigation_phase = -1,
        unaided_navigation_phase = 0,
        aided_navigation_phase = 1
    };

    //! Constructor.
    /*!
     *  Constructor for the navigation system of an aerobraking maneuver.
     */
    NavigationSystem( const simulation_setup::NamedBodyMap& onboardBodyMap,
                      const basic_astrodynamics::AccelerationMap& onboardAccelerationModelMap,
                      const std::string& spacecraftName, const std::string& planetName,
                      const boost::shared_ptr< filters::FilterSettings< > > navigationFilterSettings,
                      const aerodynamics::AvailableConstantTemperatureAtmosphereModels selectedOnboardAtmosphereModel,
                      const double atmosphericInterfaceAltitude, const double reducedAtmosphericInterfaceAltitude,
                      const double periapseEstimatorConstant, const unsigned int numberOfRequiredAtmosphereSamplesForInitiation,
                      const unsigned int frequencyOfDeepSpaceNetworkTracking,
                      const std::vector< Eigen::Vector3d >& altimeterPointingDirectionInAltimeterFrame = std::vector< Eigen::Vector3d >( ),
                      const reference_frames::AerodynamicsReferenceFrames altimeterFrame = reference_frames::inertial_frame,
                      const std::pair< double, double > altimeterAltitudeRange = std::make_pair( TUDAT_NAN, TUDAT_NAN ) ) :
        onboardBodyMap_( onboardBodyMap ), onboardAccelerationModelMap_( onboardAccelerationModelMap ),
        spacecraftName_( spacecraftName ), planetName_( planetName ), navigationFilterSettings_( navigationFilterSettings ),
        selectedOnboardAtmosphereModel_( selectedOnboardAtmosphereModel ),
        planetaryGravitationalParameter_( onboardBodyMap_.at( planetName_ )->getGravityFieldModel( )->getGravitationalParameter( ) ),
        planetaryRadius_( onboardBodyMap_.at( planetName_ )->getShapeModel( )->getAverageRadius( ) ),
        atmosphericInterfaceRadius_( planetaryRadius_ + atmosphericInterfaceAltitude ),
        reducedAtmosphericInterfaceRadius_( planetaryRadius_ + reducedAtmosphericInterfaceAltitude ),
        periapseEstimatorConstant_( periapseEstimatorConstant ),
        numberOfRequiredAtmosphereSamplesForInitiation_( numberOfRequiredAtmosphereSamplesForInitiation ),
        frequencyOfDeepSpaceNetworkTracking_( frequencyOfDeepSpaceNetworkTracking ),
        altimeterPointingDirectionInAltimeterFrame_( altimeterPointingDirectionInAltimeterFrame ),
        altimeterFrame_( altimeterFrame ), altimeterAltitudeRange_( altimeterAltitudeRange )
    {
        // Get indeces of accelerations of interest
        for ( accelerationMapConstantIterator_ = onboardAccelerationModelMap_.at( spacecraftName_ ).begin( );
              accelerationMapConstantIterator_ != onboardAccelerationModelMap_.at( spacecraftName_ ).end( );
              accelerationMapConstantIterator_++ )
        {
            // Loop over each acceleration
            for ( unsigned int i = 0; i < accelerationMapConstantIterator_->second.size( ); i++ )
            {
                // Get index of spherical harmonics gravity acceleration (which is not measured by the IMUs)
                if ( ( basic_astrodynamics::getAccelerationModelType( accelerationMapConstantIterator_->second[ i ] ) ==
                       basic_astrodynamics::spherical_harmonic_gravity ) &&
                     ( accelerationMapConstantIterator_->first == planetName_ ) )
                {
                    sphericalHarmonicsGravityIndex_ = i;
                }

                // Get index of aerodynamic acceleration
                if ( ( basic_astrodynamics::getAccelerationModelType( accelerationMapConstantIterator_->second[ i ] ) ==
                       basic_astrodynamics::aerodynamic ) &&
                     ( accelerationMapConstantIterator_->first == planetName_ ) )
                {
                    aerodynamicsIndex_ = i;
                }
            }
        }

        // Create environment updater
        createOnboardEnvironmentUpdater( );

        // Set values to their initial conditions
        atmosphereEstimatorInitialized_ = false;
        estimatedAccelerometerErrors_.setZero( );
        previousNavigationPhase_ = undefined_navigation_phase;
        timeAtNavigationPhaseInterface_ = TUDAT_NAN;
    }

    //! Destructor.
    ~NavigationSystem( ) { }

    //! Function to create navigation objects for onboard state estimation.
    /*!
     *  Function to create navigation objects for onboard state estimation. This function should be called before any feature of
     *  the navigation system is used, as it creates most of the objects that are needed for state estimation (i.e., navigation
     *  filter, root-finder, onboard integrator and propagator settings).
     *  \param saveFrequency Integer denoting the frequency with which state estimates need to be stored in history.
     *  \param accelerometerMeasurementFunction Function returning the current accelerometer measurement, taken directly from the
     *      onboard inertial measurement unit.
     */
    void createNavigationSystemObjects(
            const unsigned int saveFrequency,
            const boost::function< Eigen::Vector3d( ) >& accelerometerMeasurementFunction );

    //! Function to determine the navigation phase.
    NavigationPhaseIndicator determineNavigationPhase( )
    {
        // Store previous navigation phase
        previousNavigationPhase_ = currentNavigationPhase_;

        // Declare navigation phase indicator and set value to unaided phase
        NavigationPhaseIndicator detectedNavigationPhase = unaided_navigation_phase;

        // Based on current altitude, set value to aided phase
        double currentEstimatedAltitude = currentEstimatedCartesianState_.segment( 0, 3 ).norm( ) - planetaryRadius_;
        if ( ( currentEstimatedAltitude < 7.5e6 ) || ( currentEstimatedAltitude > 25.0e6 ) )
        {
            detectedNavigationPhase = aided_navigation_phase;
        }

        // Make sure that switch only happens when it really needs to
        // Due to uncertainties in the navigation estimate, altitude may oscillate around the threshold above
        if ( previousNavigationPhase_ != detectedNavigationPhase )
        {
            // Check if navigation phase needs to be reverted
            // The reversion happens only if the phase change is detected within 5 minutes of the previous phase change
            if ( currentTime_ < ( timeAtNavigationPhaseInterface_ + ( 5.0 * 60.0 ) ) )
            {
                detectedNavigationPhase = ( detectedNavigationPhase == unaided_navigation_phase ) ? aided_navigation_phase :
                                                                                                    unaided_navigation_phase;
            }
            else
            {
                // Store time of navigation phase change
                timeAtNavigationPhaseInterface_ = currentTime_;
            }
        }

        // Set and give current navigation phase
        currentNavigationPhase_ = detectedNavigationPhase;
        return detectedNavigationPhase;
    }

    //! Function to run the State Estimator (SE).
    void runStateEstimator( const double currentTime, const Eigen::Vector6d& currentExternalMeasurement )
    {
<<<<<<< HEAD
        if ( int( ( currentTime_ - initialTime_ ) * 10.0 ) % int( 1.0e4 * 10.0 ) == 0.0 )
            std::cout << int( currentTime_ - initialTime_ ) << std::endl;

        // Add maneuver if requested
        if ( !scheduledApoapsisManeuver.isZero( ) )
        {
            Eigen::Vector6d currentEstimatedCartesianState = currentEstimatedCartesianState_;
            currentEstimatedCartesianState.segment( 3, 3 ) += scheduledApoapsisManeuver;
            setCurrentEstimatedCartesianState( currentEstimatedCartesianState );
            updateOnboardModel( );
        }

        // Perform extra functions when switching phase
        if ( ( previousNavigationPhase_ == aided_navigation_phase ) && ( currentNavigationPhase_ == unaided_navigation_phase ) )
        {
            // Improve state estimate if passing from aided to unaided
            improveStateEstimateOnNavigationPhaseTransition( );
        }
        else if ( ( previousNavigationPhase_ == unaided_navigation_phase ) && ( currentNavigationPhase_ == aided_navigation_phase ) )
        {
            // Reset covariance matrix if passing from unaided to aided
            Eigen::Vector9d currentNavigationFilterState = navigationFilter_->getCurrentStateEstimate( );
            Eigen::Matrix9d currentNavigationFilterCovarianceMatrix = navigationFilter_->getCurrentCovarianceEstimate( );
            currentNavigationFilterCovarianceMatrix = Eigen::Matrix9d( currentNavigationFilterCovarianceMatrix.diagonal( ).asDiagonal( ) );
            navigationFilter_->modifyCurrentStateAndCovarianceEstimates( currentNavigationFilterState,
                                                                         currentNavigationFilterCovarianceMatrix );
        }

        // Update current state based on the detected navigation phase
        switch ( currentNavigationPhase_ )
        {
        case unaided_navigation_phase:
        {
            // Update Cartesian state
            Eigen::Vector6d currentEstimatedCartesianState = currentEstimatedCartesianState_;
            Eigen::Vector6d currentEstimatedCartesianStateDerivative;
            currentEstimatedCartesianStateDerivative.segment( 0, 3 ) = currentEstimatedCartesianState.segment( 3, 3 );
            currentEstimatedCartesianStateDerivative.segment( 3, 3 ) = currentEstimatedTranslationalAcceleration_;
            currentEstimatedCartesianState += navigationRefreshStepSize_ * currentEstimatedCartesianStateDerivative;

            // Update time
            currentTime_ += navigationRefreshStepSize_;

            // Update navigation system
            setCurrentEstimatedCartesianState( currentEstimatedCartesianState );
            break;
        }
        case aided_navigation_phase:
        {
            // Update filter
            navigationFilter_->updateFilter( currentExternalMeasurement );

            // Extract tiem and estimated state and update navigation system
            currentTime_ = navigationFilter_->getCurrentTime( );
            Eigen::Vector9d updatedEstimatedState = navigationFilter_->getCurrentStateEstimate( );
            setCurrentEstimatedCartesianState( updatedEstimatedState.segment( 0, 6 ) );
            break;
        }
        default:
            throw std::runtime_error( "Error in navigation system. Current navigation (" +
                                      std::to_string( currentNavigationPhase_ ) + ") phase not supported." );
        }
=======
        currentTime_ = currentTime;
        setCurrentEstimatedCartesianState( currentExternalMeasurement );
>>>>>>> 7b4ffab6

        // Update body and acceleration maps
        updateOnboardModel( );
    }

    //! Function to run post-atmosphere processes.
    /*!
     *  Function to run post-atmosphere processes. This function takes the map of full accelerations measured by the IMU and
     *  after processing them, it feeds them to the functions that run the post-atosphere processes. The processing consists of
     *  reducing the accelerations to only the values that are measured below the atmospheric interface altitude. The
     *  post-atmosphere processes are carried out in the following order:
     *      - post-process accelerations: calibrate (if atmosphere estimator is not initialized) and remove accelerometer errors
     *      - run PTE only if atmosphere estimator (AE) is initialized
     *      - run AE to estimate atmospheric properties
     *  \param mapOfMeasuredAerodynamicAcceleration Map of time and measured aerodynamic acceleration as measured by the IMU, i.e.,
     *      before any errors have been removed.
     */
    void runPostAtmosphereProcesses( const std::map< double, Eigen::Vector3d >& mapOfMeasuredAerodynamicAcceleration )
    {
        historyOfEstimatedAtmosphereParameters_[ currentOrbitCounter_ ] = Eigen::Vector6d::Constant( TUDAT_NAN );
    }

    //! Function to update current translational Cartesian state with Deep Space Network measurement.
    /*!
     *  Function to update current translational Cartesian state with Deep Space Network measurement. Due to light-time delays,
     *  the Deep Space Network (DSN) measurement is taken at an earlier time. Thus, this function propagates the received state
     *  information to the current time.
     *  \param currentDeepSpaceNetworkTrackingData Pair of double and vector, denoting the light-time delay at the time of measurement
     *      (2 times the light-time distance to the spacecraft), and the Cartesian state computed by merging the tracking result with
     *      a post-processing software for orbit determination (done on the ground).
     */
    void processDeepSpaceNetworkTracking( const std::pair< double, Eigen::Vector6d >& currentDeepSpaceNetworkTrackingData )
    {
        // Inform user
        std::cout << std::endl << "Processing Deep Space Network Tracking Information." << std::endl;

        // Split Deep Space Network tracking data in light-time delay and Cartesian state
        double currentLightTimeDelay = currentDeepSpaceNetworkTrackingData.first;
        Eigen::Vector6d currentTrackedState = currentDeepSpaceNetworkTrackingData.second;

        // Propagate tracked state to current time
        boost::shared_ptr< propagators::PropagationTerminationSettings > terminationSettings =
                boost::make_shared< propagators::PropagationTimeTerminationSettings >( currentTime_ );
        Eigen::Vector6d propagatedStateBasedOnTracking = propagateTranslationalStateWithCustomTerminationSettings(
                    terminationSettings, currentTrackedState, currentTime_ - currentLightTimeDelay ).second.first.rbegin( )->second;

        // Convert to Keplerian elements and reset true anomaly
        Eigen::Vector6d propagatedStateBasedOnTrackingInKeplerianElements = orbital_element_conversions::convertCartesianToKeplerianElements(
                    propagatedStateBasedOnTracking, planetaryGravitationalParameter_ );
        propagatedStateBasedOnTrackingInKeplerianElements[ 5 ] = currentEstimatedKeplerianState_[ 5 ]; // reset true anomaly

        // Inform user
        std::cout << "Propagated state for " << currentLightTimeDelay / 60.0 << " minutes." << std::endl;

        // Reset navigation filter (including covariance)
        Eigen::Matrix9d currentEstimatedCovarianceMatrix = navigationFilter_->getCurrentCovarianceEstimate( );
        currentEstimatedCovarianceMatrix.block( 0, 0, 6, 6 ).setIdentity( );
        setCurrentEstimatedKeplerianState( propagatedStateBasedOnTrackingInKeplerianElements, currentEstimatedCovarianceMatrix );
    }

    //! Function to propagate translational Cartesian state to specified termination settings.
    /*!
     *  Function to propagate translational Cartesian state to specified termination settings. Note that this function does not
     *  continuously estimate the spacecraft state, but instead it is called by the navigation system or any other onboard system
     *  to propagate the current estimated state with the onboard model to some termination condition. The initial time and state are
     *  automatically set to the current time and current estimated translational Cartesian state, respectively, but they can be
     *  overwritten by setting them as inputs.
     *  \param propagationTerminationSettings Termination settings to be used to stop the propagation.
     *  \param initialTranslationalCartesianState Vector denoting the initial conditions for the translational state in Cartesian elements.
     *  \param initialTime Double denoting the initial time for propagation.
     *  \return Pair of boolean denoting whether propagation was successful and pair of dynamics simulator results. The first element
     *      of the second pair is the map of time and propagated state, whereas the second one is the map of time and dependent
     *      variable values.
     */
    std::pair< bool, std::pair< std::map< double, Eigen::VectorXd >, std::map< double, Eigen::VectorXd > > >
    propagateTranslationalStateWithCustomTerminationSettings(
            const boost::shared_ptr< propagators::PropagationTerminationSettings > propagationTerminationSettings,
            const Eigen::Vector6d& initialTranslationalCartesianState = Eigen::Vector6d::Zero( ),
            const double initialTime = -1.0 )
    {
        // Set initial time
        if ( static_cast< int >( initialTime ) == -1 )
        {
            onboardIntegratorSettings_->initialTime_ = currentTime_;
        }
        else
        {
            onboardIntegratorSettings_->initialTime_ = initialTime;
        }

        // Set initial state
        if ( initialTranslationalCartesianState.isZero( ) )
        {
            onboardPropagatorSettings_->resetInitialStates( currentEstimatedCartesianState_ );
        }
        else
        {
            onboardPropagatorSettings_->resetInitialStates( initialTranslationalCartesianState );
        }

        // Set propagation settings
        onboardPropagatorSettings_->resetTerminationSettings( propagationTerminationSettings );

        // Create dynamics simulator and propagate
        bool wasPropagationSuccessful = true;
        propagators::SingleArcDynamicsSimulator< double, double > dynamicsSimulator(
                    onboardBodyMap_, onboardIntegratorSettings_, onboardPropagatorSettings_ );
        if ( dynamicsSimulator.getPropagationTerminationReason( )->getPropagationTerminationReason( ) !=
             propagators::termination_condition_reached )
        {
            wasPropagationSuccessful = false;
        }

        // Retrieve results from onboard computer and systems
        std::map< double, Eigen::VectorXd > translationalStateResult = dynamicsSimulator.getEquationsOfMotionNumericalSolution( );
        std::map< double, Eigen::VectorXd > dependentVariablesResult = dynamicsSimulator.getDependentVariableHistory( );

        // Give output
        return std::make_pair( wasPropagationSuccessful, std::make_pair( translationalStateResult, dependentVariablesResult ) );
    }

    //! Function to retireve current time.
    double getCurrentTime( ) { return currentTime_; }

    //! Function to retireve current state.
    Eigen::Vector9d getCurrentEstimatedState( ) { return navigationFilter_->getCurrentStateEstimate( ); }

    //! Function to retrieve the history of estimated states directly from the navigation filter.
    std::map< double, Eigen::VectorXd > getHistoryOfEstimatedStatesFromNavigationFilter( )
    {
        return navigationFilter_->getEstimatedStateHistory( );
    }

    //! Function to retrieve the history of estimated covariance directly from the navigation filter.
    std::map< double, Eigen::MatrixXd > getHistoryOfEstimatedCovarianceFromNavigationFilter( )
    {
        return navigationFilter_->getEstimatedCovarianceHistory( );
    }

    //! Function to retireve current state.
    std::pair< Eigen::Vector6d, Eigen::Vector6d > getCurrentEstimatedTranslationalState( )
    {
        return std::make_pair( currentEstimatedCartesianState_, currentEstimatedKeplerianState_ );
    }

    //! Function to compute the current estimated mean motion.
    double getCurrentEstimatedMeanMotion( )
    {
        return basic_astrodynamics::computeKeplerMeanMotion(
                    currentEstimatedKeplerianState_[ 0 ], planetaryGravitationalParameter_ );
    }

    //! Function to retrieve the density at the input conditions according to the onboard model.
    double getDensityAtSpecifiedConditions( const Eigen::Vector6d& estimatedState = Eigen::Vector6d::Zero( ) )
    {
        if ( estimatedState.isZero( ) )
        {
            return onboardBodyMap_.at( planetName_ )->getAtmosphereModel( )->getDensity(
                        onboardBodyMap_.at( spacecraftName_ )->getFlightConditions( )->getCurrentAltitude( ),
                        onboardBodyMap_.at( spacecraftName_ )->getFlightConditions( )->getCurrentLongitude( ), 0.0, 0.0 );
        }
        else
        {
            return onboardBodyMap_.at( planetName_ )->getAtmosphereModel( )->getDensity(
                        estimatedState.segment( 0, 3 ).norm( ) - planetaryRadius_, 0.0, 0.0, 0.0 );
        }
    }

    //! Function to retrieve whether the spacecraft altitude is above the dynamic atmospheric interface line.
    bool getIsSpacecraftAboveDynamicAtmosphericInterfaceAltitude( )
    {
        // Compute current first order apoapsis altitudes
        double currentEstimatedApoapsisAltitude = currentEstimatedKeplerianState_[ 0 ] *
                ( 1.0 + currentEstimatedKeplerianState_[ 1 ] ) - planetaryRadius_;

        // Compute initial first order apoapsis altitudes
        Eigen::Vector6d initialEstimatedKeplerianState = historyOfEstimatedStates_.begin( )->second.second;
        double initialEstimatedApoapsisAltitude = initialEstimatedKeplerianState[ 0 ] *
                ( 1.0 + initialEstimatedKeplerianState[ 1 ] ) - planetaryRadius_;

        // Compute current DAIA
        double currentDynamicAtmosphericInterfaceAltitude = 0.275 * currentEstimatedApoapsisAltitude +
                0.01 * ( initialEstimatedApoapsisAltitude - currentEstimatedApoapsisAltitude );

        // Compute current altitude
        double currentEstimatedAltitude = currentEstimatedCartesianState_.segment( 0, 3 ).norm( );

        // Output whether the altitude is above DAIA
        return ( currentEstimatedAltitude > currentDynamicAtmosphericInterfaceAltitude );
    }

    //! Function to retrieve current estimated translational accelerations exerted on the spacecraft.
    /*!
     *  Function to retrieve current estimated translational accelerations exerted on the spacecraft. The acceleration
     *  is computed by using the onboard accelerations model map.
     *  \param estimatedState State at which the environment has to be updated and accelerations computed and stored. If left
     *      empty, the accelerations at currentEstimatedCartesianState_ are retrieved.
     *  \return Vector denoting the full acceleration vector experienced by the spacecraft.
     */
    Eigen::Vector3d getCurrentEstimatedTranslationalAcceleration(
            const Eigen::Vector6d& estimatedState = Eigen::Vector6d::Zero( ) )
    {
        if ( !estimatedState.isZero( ) )
        {
            if ( !estimatedState.isApprox( currentEstimatedCartesianState_ ) )
            {
                updateOnboardModel( estimatedState );
            }
        }
        return currentEstimatedTranslationalAcceleration_;
    }

    //! Function to retrieve current estimated gravitational translational accelerations exerted on the spacecraft.
    /*!
     *  Function to retrieve current estimated gravitational translational accelerations exerted on the spacecraft. The
     *  acceleration is computed by using the onboard accelerations model map. Note that this vector represents only the
     *  gravitational accelerations.
     *  \param estimatedState State at which the environment has to be updated and accelerations computed and stored. If left
     *      empty, the accelerations at currentEstimatedCartesianState_ are retrieved.
     *  \return Vector denoting only the gravitational accelerations experienced by the spacecraft.
     */
    Eigen::Vector3d getCurrentEstimatedGravitationalTranslationalAcceleration(
            const Eigen::Vector6d& estimatedState = Eigen::Vector6d::Zero( ) )
    {
        if ( !estimatedState.isZero( ) )
        {
            if ( !estimatedState.isApprox( currentEstimatedCartesianState_ ) )
            {
                updateOnboardModel( estimatedState );
            }
        }
        return currentEstimatedGravitationalTranslationalAcceleration_;
    }

    //! Function to retrieve current estimated non-gravitational translational accelerations exerted on the spacecraft.
    /*!
     *  Function to retrieve current estimated non-gravitational translational accelerations exerted on the spacecraft. The
     *  acceleration is computed by using the onboard accelerations model map. Note that this vector represents only the
     *  non-gravitational accelerations (which are supposed to emulate the accelerations measured by the IMU).
     *  \param estimatedState State at which the environment has to be updated and accelerations computed and stored. If left
     *      empty, the accelerations at currentEstimatedCartesianState_ are retrieved.
     *  \return Vector denoting only the non-gravitational (i.e., aerodynamic) accelerations experienced by the spacecraft.
     */
    Eigen::Vector3d getCurrentEstimatedNonGravitationalTranslationalAcceleration(
            const Eigen::Vector6d& estimatedState = Eigen::Vector6d::Zero( ) )
    {
        if ( !estimatedState.isZero( ) )
        {
            if ( !estimatedState.isApprox( currentEstimatedCartesianState_ ) )
            {
                updateOnboardModel( estimatedState );
            }
        }
        return currentEstimatedNonGravitationalTranslationalAcceleration_;
    }

    //! Function to retrieve the estimated accelerometer errors.
    Eigen::Vector3d getEstimatedAccelerometerErrors( )
    {
        return estimatedAccelerometerErrors_;
    }

    //! Function to retrieve information on the initialization of the atmosphere estimator.
    /*!
     *  Function to retrieve information on the initialization of the atmosphere estimator.
     *  \return Pair of integers, where the first element denotes the number of atmosphere samples that have been taken so far,
     *      and the second element indicates the number of atmosphere samples required for the atmosphere estimator to be
     *      considered initialized.
     */
    std::pair< unsigned int, unsigned int > getAtmosphereInitiationIndicators( )
    {
        return std::make_pair( historyOfEstimatedAtmosphereParameters_.size( ), numberOfRequiredAtmosphereSamplesForInitiation_ );
    }

    //! Function to retrieve history of estimated translational and rotational states over time.
    /*!
     *  Function to retrieve history of estimated translational and rotational states over time.
     *  \return Map where the keys are times and the mapped value is a pair, whose first element is the pair of
     *      Cartesian and Keplerian elements, whereas the second element is the rotational state.
     */
    std::map< double, std::pair< Eigen::Vector6d, Eigen::Vector6d > > getHistoryOfEstimatedStates( )
    {
        return historyOfEstimatedStates_;
    }

    //! Function to retrieve history of estimated atmosphere parameters.
    std::map< unsigned int, Eigen::VectorXd > getHistoryOfEstimatedAtmosphereParameters( )
    {
        return historyOfEstimatedAtmosphereParameters_;
    }

    //! Function to retrieve history of estimated translational accelerations for the current orbit.
    std::map< double, Eigen::Vector3d > getCurrentOrbitHistoryOfEstimatedTranslationalAccelerations( )
    {
        return currentOrbitHistoryOfEstimatedTranslationalAccelerations_;
    }

    //! Function to retrieve history of estimated gravitational translational accelerations for the current orbit.
    std::map< double, Eigen::Vector3d > getCurrentOrbitHistoryOfEstimatedGravitationalTranslationalAccelerations( )
    {
        return currentOrbitHistoryOfEstimatedGravitationalTranslationalAccelerations_;
    }

    //! Function to retrieve history of estimated non-gravitational translational accelerations for the current orbit.
    std::map< double, Eigen::Vector3d > getCurrentOrbitHistoryOfEstimatedNonGravitationalTranslationalAccelerations( )
    {
        return currentOrbitHistoryOfEstimatedNonGravitationalTranslationalAccelerations_;
    }

    //! Function to retireve refresh step size of navigation system.
    double getNavigationRefreshStepSize( ) { return navigationRefreshStepSize_; }

    //! Function to retireve the standard gravitational parameter of the body being orbited.
    double getStandardGravitationalParameter( ) { return planetaryGravitationalParameter_; }

    //! Function to retireve the radius of the body being orbited.
    double getRadius( ) { return planetaryRadius_; }

    //! Function to retireve the atmospheric interface radius of the body being orbited.
    double getAtmosphericInterfaceRadius( ) { return atmosphericInterfaceRadius_; }

    //! Function to retireve the frequency (in days) with which Deep Space Network tracking has to be performed.
    unsigned int getFrequencyOfDeepSpaceNetworkTracking( ) { return frequencyOfDeepSpaceNetworkTracking_; }

    void setCurrentTime( const double newCurrentTime )
    {
        currentTime_ = newCurrentTime;
        navigationFilter_->modifyCurrentTime( newCurrentTime );
    }

    //! Function to set current Cartesian state to new value.
    /*!
     *  Function to set current Cartesian state to new value. The value of the Keplerian state is set
     *  automatically by converting the Cartesian state to Keplerian elements. Also, the function updates the
     *  history of translational to the new values.
     *  \param newCurrentKeplerianState New Cartesian state at current time.
     *  \param newCurrentCovarianceMatrix New covariance matrix at current time.
     */
    void setCurrentEstimatedCartesianState( const Eigen::Vector6d& newCurrentCartesianState,
                                            const Eigen::Matrix9d& newCurrentCovarianceMatrix = Eigen::Matrix9d::Zero( ) )
    {
        // Update navigation system current value
        currentEstimatedCartesianState_ = newCurrentCartesianState;
        currentEstimatedKeplerianState_ = orbital_element_conversions::convertCartesianToKeplerianElements(
                    newCurrentCartesianState, planetaryGravitationalParameter_ );
        storeCurrentTimeAndStateEstimates( ); // overwrite previous values

        // Update navigation filter current value
        Eigen::Vector9d updatedCurrentEstimatedState = navigationFilter_->getCurrentStateEstimate( );
        updatedCurrentEstimatedState.segment( 0, 6 ) = currentEstimatedCartesianState_;
        navigationFilter_->modifyCurrentStateAndCovarianceEstimates( updatedCurrentEstimatedState,
                                                                     newCurrentCovarianceMatrix );

        // Update time in filter if Kepler phase
        if ( currentNavigationPhase_ == unaided_navigation_phase )
        {
            navigationFilter_->modifyCurrentTime( currentTime_ );
        }
    }

    //! Function to set current Keplerian state to new value.
    /*!
     *  Function to set current Keplerian state to new value. The value of the Cartesian state is set
     *  automatically by converting the Keplerian state to Cartesian elements. Also, the function updates the
     *  history of translational to the new values.
     *  \param newCurrentKeplerianState New Keplerian state at current time.
     *  \param newCurrentCovarianceMatrix New covariance matrix at current time.
     */
    void setCurrentEstimatedKeplerianState( const Eigen::Vector6d& newCurrentKeplerianState,
                                            const Eigen::Matrix9d& newCurrentCovarianceMatrix = Eigen::Matrix9d::Zero( ) )
    {
        // Update navigation system current value
        currentEstimatedKeplerianState_ = newCurrentKeplerianState;
        currentEstimatedCartesianState_ = orbital_element_conversions::convertKeplerianToCartesianElements(
                    newCurrentKeplerianState, planetaryGravitationalParameter_ );
        storeCurrentTimeAndStateEstimates( ); // overwrite previous values

        // Update navigation filter current value
        Eigen::Vector9d updatedCurrentEstimatedState = navigationFilter_->getCurrentStateEstimate( );
        updatedCurrentEstimatedState.segment( 0, 6 ) = currentEstimatedCartesianState_;
        navigationFilter_->modifyCurrentStateAndCovarianceEstimates( updatedCurrentEstimatedState,
                                                                     newCurrentCovarianceMatrix );

        // Update time in filter if Kepler phase
        if ( currentNavigationPhase_ == unaided_navigation_phase )
        {
            navigationFilter_->modifyCurrentTime( currentTime_ );
        }
    }

    //! Function to set the apoapsis value of the Keplerian state.
    void setEstimatedApoapsisKeplerianState( )
    {
        estimatedKeplerianStateAtPreviousApoapsis_ = currentEstimatedKeplerianState_;
    }

    //! Reset navigation filter integration step size.
    void resetNavigationRefreshStepSize( const double newNavigationRefreshStepSize )
    {
        atmosphericNavigationRefreshStepSize_ = std::min( navigationRefreshStepSize_, newNavigationRefreshStepSize );
        navigationRefreshStepSize_ = newNavigationRefreshStepSize;
        navigationFilter_->modifyFilteringStepSize( newNavigationRefreshStepSize );
    }

    //! Function to clear history of estimated states and accelerations for the current orbit.
    void clearCurrentOrbitEstimationHistory( )
    {
        // Empty current orbit history maps
        currentOrbitHistoryOfEstimatedTranslationalStates_.clear( );
        currentOrbitHistoryOfEstimatedTranslationalAccelerations_.clear( );
        currentOrbitHistoryOfEstimatedGravitationalTranslationalAccelerations_.clear( );
        currentOrbitHistoryOfEstimatedNonGravitationalTranslationalAccelerations_.clear( );

        // Empty filter estimates
        navigationFilter_->clearFilterHistory( );
    }

    //! Function to revert to the previous time step.
    /*!
     *  Function to revert to the previous time step. This function is run if the current propagation needs to be stopped, since
     *  the current time will be run the next time the GNC system is called.
     *  \param currentTime Double denoting the current time, i.e., the instant that has to be discarded.
     */
    void revertToPreviousTimeStep( const double currentTime )
    {
        // Erase the entry corresponding to the input time for the current orbit history maps
        if ( currentOrbitHistoryOfEstimatedTranslationalStates_.count( currentTime ) != 0 )
        {
            currentOrbitHistoryOfEstimatedTranslationalStates_.erase( currentTime );
        }
        if ( currentOrbitHistoryOfEstimatedTranslationalAccelerations_.count( currentTime ) != 0 )
        {
            currentOrbitHistoryOfEstimatedTranslationalAccelerations_.erase( currentTime );
        }
        if ( currentOrbitHistoryOfEstimatedGravitationalTranslationalAccelerations_.count( currentTime ) != 0 )
        {
            currentOrbitHistoryOfEstimatedGravitationalTranslationalAccelerations_.erase( currentTime );
        }
        if ( currentOrbitHistoryOfEstimatedNonGravitationalTranslationalAccelerations_.count( currentTime ) != 0 )
        {
            currentOrbitHistoryOfEstimatedNonGravitationalTranslationalAccelerations_.erase( currentTime );
        }

        // Empty filter estimates
        navigationFilter_->revertToPreviousTimeStep( currentTime );

        // Revert to previous estimates
        currentTime_ = currentOrbitHistoryOfEstimatedTranslationalStates_.rbegin( )->first;
        currentEstimatedCartesianState_ = currentOrbitHistoryOfEstimatedTranslationalStates_.rbegin( )->second.first;
        currentEstimatedKeplerianState_ = currentOrbitHistoryOfEstimatedTranslationalStates_.rbegin( )->second.second;
        currentEstimatedTranslationalAcceleration_ = currentOrbitHistoryOfEstimatedTranslationalAccelerations_.rbegin( )->second;
        currentEstimatedGravitationalTranslationalAcceleration_ =
                currentOrbitHistoryOfEstimatedGravitationalTranslationalAccelerations_.rbegin( )->second;
        currentEstimatedNonGravitationalTranslationalAcceleration_ =
                currentOrbitHistoryOfEstimatedNonGravitationalTranslationalAccelerations_.rbegin( )->second;
    }

    //! Integer denoting the current orbit counter.
    unsigned int currentOrbitCounter_;

private:

    //! Function to create the onboard environment updater.
    void createOnboardEnvironmentUpdater( );

    //! Function to update the body and acceleration map with the current time and state information.
    /*!
     *  Function to update the body and acceleration map with the current time and state information.
     *  \param estimatedState State at which the environment has to be updated and accelerations computed and stored. If left
     *      empty, currentEstimatedCartesianState_ is taken as state.
     */
    void updateOnboardModel( const Eigen::Vector6d& estimatedState = Eigen::Vector6d::Zero( ) )
    {
        // Update environment
        if ( estimatedState.isZero( ) )
        {
            mapOfStatesToUpdate_[ propagators::translational_state ] = currentEstimatedCartesianState_;
        }
        else
        {
            mapOfStatesToUpdate_[ propagators::translational_state ] = estimatedState;
        }
        mapOfStatesToUpdate_[ propagators::translational_state ] += onboardBodyMap_.at( planetName_ )->getState( );
        onboardEnvironmentUpdater_->updateEnvironment( currentTime_, mapOfStatesToUpdate_ );

        // Loop over bodies exerting accelerations on spacecraft
        for ( accelerationMapConstantIterator_ = onboardAccelerationModelMap_.at( spacecraftName_ ).begin( );
              accelerationMapConstantIterator_ != onboardAccelerationModelMap_.at( spacecraftName_ ).end( );
              accelerationMapConstantIterator_++ )
        {
            // Loop over each acceleration
            for ( unsigned int i = 0; i < accelerationMapConstantIterator_->second.size( ); i++ )
            {
                // Update acceleration model
                accelerationMapConstantIterator_->second[ i ]->updateMembers( currentTime_ );
            }
        }

        // Update Jacobians based on acceleration partials
        onboardGravitationalAccelerationPartials_->update( currentTime_ );
        onboardAerodynamicAccelerationPartials_->update( currentTime_ );

        // Update accelerations based on new translational state estimate
        updateCurrentEstimatedAccelerations( );
    }

    //! Function to update current estimated accelerations exerted on the spacecraft.
    /*!
     *  Function to update current estimated accelerations exerted on the spacecraft. The acceleration is computed by using
     *  the onboard accelerations model map, and is stored in three different vectors: one with the full acceleration, one with
     *  only gravitational accelerations, and the last one with only non-gravitational accelerations. These can be retrieved with
     *  their respective getCurrentEstimatedTranslationalXXXAcceleration function.
     */
    void updateCurrentEstimatedAccelerations( )
    {
        // Define output and set accelerations to zero
        currentEstimatedTranslationalAcceleration_.setZero( );
        currentEstimatedGravitationalTranslationalAcceleration_.setZero( );
        currentEstimatedNonGravitationalTranslationalAcceleration_.setZero( );

        // Iterate over all accelerations acting on body
        Eigen::Vector3d currentAcceleration;
        for ( accelerationMapConstantIterator_ = onboardAccelerationModelMap_.at( spacecraftName_ ).begin( );
              accelerationMapConstantIterator_ != onboardAccelerationModelMap_.at( spacecraftName_ ).end( );
              accelerationMapConstantIterator_++ )
        {
            // Loop over each accelerations
            for ( unsigned int i = 0; i < accelerationMapConstantIterator_->second.size( ); i++ )
            {
                // Calculate acceleration and add to state derivative
                currentAcceleration = accelerationMapConstantIterator_->second[ i ]->getAcceleration( );
                currentEstimatedTranslationalAcceleration_ += currentAcceleration;

                // Only add the gravitational accelerations
                if ( ( i == sphericalHarmonicsGravityIndex_ ) && ( accelerationMapConstantIterator_->first == planetName_ ) )
                {
                    currentEstimatedGravitationalTranslationalAcceleration_ += currentAcceleration;
                }
                // Disregard the gravitational acceleration, since IMUs do not measure them
                else
                {
                    currentEstimatedNonGravitationalTranslationalAcceleration_ += currentAcceleration;
                }
            }
        }

        // Store acceleration value
        currentOrbitHistoryOfEstimatedTranslationalAccelerations_[ currentTime_ ] = currentEstimatedTranslationalAcceleration_;
        currentOrbitHistoryOfEstimatedGravitationalTranslationalAccelerations_[ currentTime_ ] =
                currentEstimatedGravitationalTranslationalAcceleration_;
        currentOrbitHistoryOfEstimatedNonGravitationalTranslationalAccelerations_[ currentTime_ ] =
                currentEstimatedNonGravitationalTranslationalAcceleration_;
    }

    //! Function to improve the estimate of the translational state when transitioning from aided to unaided navigation.
    /*!
     *  Function to improve the estimate of the translational state when transitioning from aided to unaided navigation.
     *  The improvement algorithm uses the Keplerian elements, since they show the least variation with time. The first five
     *  elements are improved by taking the median of the last 60 seconds of estimation, whereas the true anomaly is improved by
     *  fitting a simple parabolic function through the true anomaly history, and computing the value for the current time.
     */
    void improveStateEstimateOnNavigationPhaseTransition( );

    //! Function to post-process the accelerometer measurements.
    /*!
     *  Function to post-process the accelerometer measurements. This function first applies a simple smoothing method
     *  (moving average) to the filter, then estimates the errors in the accelerometer (bias and scale factor) and then
     *  transforms the results from body-fixed frame (the frame of the accelerometer) to inertial (the frame in which
     *  accelerations are needed for propagation).
     *  \param vectorOfMeasuredAerodynamicAccelerationBelowAtmosphericInterface Vector of estimated aerodynamic acceleration
     *      below the atmospheric interface altitude and corrupted by accelerometer errors. The acceleration is thus taken
     *      directly from the IMU.
     */
    void postProcessAccelerometerMeasurements(
            std::vector< Eigen::Vector3d >& vectorOfMeasuredAerodynamicAccelerationBelowAtmosphericInterface );

    //! Function to run the Periapse Time Estimator (PTE).
    /*!
     *  Function to estimate the time of periapsis, by finding the centroid of the aerodynamic acceleration curve,
     *  via the bisection root-finder. Then it computes the change in velocity \f$ \Delta V \f$ by integrating the aerodynamic
     *  acceleration, and the change in semi-major axis, by assuming that the change in velocity occurs as an impulsive shot at
     *  pericenter. Then the values of \f$ \Delta \vartheta \f$ (which is derived from the change in time of periapsis crossing)
     *  and \f$ \Delta a \f$ are used to correct the current state estimate, by using the state transition matrix of the
     *  system.
     *  \param mapOfEstimatedKeplerianStatesBelowAtmosphericInterface Map of time and estimated Keplerian elements below
     *      the atmospheric interface altitude.
     *  \param mapOfMeasuredAerodynamicAcceleration Map of time and estimated aerodynamic acceleration. The acceleration is
     *      the one computed from the IMU measurements and is stored as a three-dimensional vector.
     */
    void runPeriapseTimeEstimator(
            std::map< double, Eigen::Vector6d >& mapOfEstimatedKeplerianStatesBelowAtmosphericInterface,
            const std::vector< double >& vectorOfMeasuredAerodynamicAccelerationMagnitudeBelowAtmosphericInterface );

    //! Function to run the Atmosphere Estimator (AE).
    /*!
     *  Function to estimate the atmospheric properties based on the selected onboard atmosphere model.
     *  \param mapOfEstimatedKeplerianStatesBelowAtmosphericInterface Map of time and estimated Keplerian elements below
     *      the atmospheric interface altitude.
     *  \param mapOfMeasuredAerodynamicAcceleration Map of time and estimated aerodynamic acceleration. The acceleration is
     *      the one computed from the IMU measurements and is stored as a three-dimensional vector.
     */
    void runAtmosphereEstimator(
            const std::map< double, Eigen::Vector6d >& mapOfEstimatedKeplerianStatesBelowAtmosphericInterface,
            const std::vector< double >& vectorOfMeasuredAerodynamicAccelerationMagnitudeBelowAtmosphericInterface );

    //! Function to model the onboard system dynamics based on the simplified onboard model.
    Eigen::Vector9d onboardSystemModel( const double currentTime, const Eigen::Vector9d& currentEstimatedState,
                                        const boost::function< Eigen::Vector3d( ) >& accelerometerMeasurementFunction );

    //! Function to model the onboard measurements based on the simplified onboard model.
    Eigen::Vector3d onboardMeasurementModel( const double currentTime, const Eigen::Vector9d& currentEstimatedState );

    //! Function to model the onboard system Jacobian based on the simplified onboard model.
    Eigen::Matrix9d onboardSystemJacobian( const double currentTime, const Eigen::Vector9d& currentEstimatedState );

    //! Function to model the onboard measurements Jacobian based on the simplified onboard model.
    Eigen::Matrix< double, 3, 9 > onboardMeasurementJacobian( const double currentTime, const Eigen::Vector9d& currentEstimatedState );

    //! Function to store current time and current state estimates.
    void storeCurrentTimeAndStateEstimates( )
    {
        // Store translational values for current orbit
        currentOrbitHistoryOfEstimatedTranslationalStates_[ currentTime_ ] = std::make_pair( currentEstimatedCartesianState_,
                                                                                             currentEstimatedKeplerianState_ );

        // Save estimated state to full history (depending on save index)
        saveIndex_ = saveIndex_ % saveFrequency_;
        if ( saveIndex_ == 0 )
        {
            historyOfEstimatedStates_[ currentTime_ ] = currentOrbitHistoryOfEstimatedTranslationalStates_[ currentTime_ ];
        }
        saveIndex_++;
    }

    //! Body map of the onboard simulation.
    const simulation_setup::NamedBodyMap onboardBodyMap_;

    //! Pointer to accelerations exerted on the spacecraft according to the onboard model.
    const basic_astrodynamics::AccelerationMap onboardAccelerationModelMap_;

    //! String denoting the name of the spacecraft body.
    const std::string spacecraftName_;

    //! String denoting the name of the planet being orbited body.
    const std::string planetName_;

    //! Pointer to the filter settings to be used to create the navigation filter for state estimation.
    const boost::shared_ptr< filters::FilterSettings< > > navigationFilterSettings_;

    //! Enumeration denoting atmosphere model being used for onboard applications.
    const aerodynamics::AvailableConstantTemperatureAtmosphereModels selectedOnboardAtmosphereModel_;

    //! Standard gravitational parameter of body being orbited.
    const double planetaryGravitationalParameter_;

    //! Radius of body being orbited.
    const double planetaryRadius_;

    //! Double denoting the atmospheric interface altitude.
    /*!
     *  Double denoting the atmospheric interface altitude. This altitude corresponds to the altitude where the aerodynamic
     *  accelerations have the same magnitude as the solar radiation pressure accelerations. At these conditions, the bias of
     *  the accelerometer is easier to quantify.
     */
    const double atmosphericInterfaceRadius_;

    //! Double denoting the reduced atmospheric interface altitude.
    /*!
     *  Double denoting the reduced atmospheric interface altitude. This altitude is used as atltitude threshold for the
     *  atmosphere estimation. The reason why it is reduced, w.r.t. the nominal atmospheric interface, is to achieve a more
     *  optimal atmosphere estimation. Below the reduced altitude the effect of bias and noise is less influential and
     *  produces higher quality results.
     */
    const double reducedAtmosphericInterfaceRadius_;

    //! Double denoting the multiplier to account for non-Keplerian orbit.
    /*!
     *  Double denoting the multiplier to account for non-Keplerian orbit. It is used to multiply the value of estimated change
     *  in velocity of the Periapse Time Estimator, to remove the error of the assumption of Kepler orbit and impulsive drag.
     */
    const double periapseEstimatorConstant_;

    //! Integer denoting the number of atmosphere samples required for the atmosphere estimator to be considered initiated.
    /*!
     *  Integer denoting the number of atmosphere samples required for the atmosphere estimator to be considered initiated.
     *  Once the number of atmosphere samples is reached, the atmosphere estimator uses the moving average of the last
     *  numberOfRequiredAtmosphereSamplesForInitiation_ of orbits to estimate the atmosphere model parameters.
     */
    const unsigned int numberOfRequiredAtmosphereSamplesForInitiation_;

    //! Integer denoting the number of frequency of Deep Space Network tracking in days.
    /*!
     *  Integer denoting the number of frequency of Deep Space Network tracking in days. This means that every
     *  frequencyOfDeepSpaceNetworkTracking_ days the Deep Space Network tracking information will be processed and used to update
     *  the current estimated state.
     */
    const unsigned int frequencyOfDeepSpaceNetworkTracking_;

    //! Vector denoting the directions in the altimeter frame along which the altimeter instruments are pointing.
    const std::vector< Eigen::Vector3d > altimeterPointingDirectionInAltimeterFrame_;

    //! Enumeration denoting the frame in which the altimeter pointing directions are defined;
    const reference_frames::AerodynamicsReferenceFrames altimeterFrame_;

    //! Pair denoting the lowest and highest operation altitudes of the altimeter.
    const std::pair< double, double > altimeterAltitudeRange_;

    //! Integer denoting the frequency with which state estimates need to be stored in history.
    unsigned int saveFrequency_;

    //! Integer denoting the current save index.
    unsigned int saveIndex_;

    //! Unordered map of states to be updated by the environment updater.
    std::unordered_map< propagators::IntegratedStateType, Eigen::VectorXd > mapOfStatesToUpdate_;

    //! Pointer to the onboard environment updater.
    /*!
     *  Pointer to the onboard environment updater. The environment is updated based on the current state and time.
     *  Calling the updateEnvironment function automatically updates all dependent variables that are needed to calulate
     *  the state derivative.
     */
    boost::shared_ptr< propagators::EnvironmentUpdater< double, double > > onboardEnvironmentUpdater_;

    //! Pointer to the onboard spherical harmonics gravity acceleration partial object.
    /*!
     *  Pointer to the onboard spherical harmonics gravity acceleration partial object, which is used to compute the Jacobian of
     *  the spherical harmonics acceleration w.r.t. the current Cartesian state.
     */
    boost::shared_ptr< acceleration_partials::SphericalHarmonicsGravityPartial > onboardGravitationalAccelerationPartials_;

    //! Pointer to the onboard aerodynamic acceleration partial object.
    /*!
     *  Pointer to the onboard aerodynamic acceleration partial object, which is used to compute the Jacobian of
     *  the aerodynamics acceleration w.r.t. the current Cartesian state.
     */
    boost::shared_ptr< acceleration_partials::AerodynamicAccelerationPartial > onboardAerodynamicAccelerationPartials_;

    //! Filter object to be used for estimation of state.
    boost::shared_ptr< filters::FilterBase< double, double > > navigationFilter_;

    //! Integer denoting the index of the spherical harmonics gravity acceleration exerted by the planet being orbited.
    unsigned int sphericalHarmonicsGravityIndex_;

    //! Integer denoting the index of the aerodynamic acceleration exerted by the planet being orbited.
    unsigned int aerodynamicsIndex_;

    //! Double denoting the initial time in the estimation process.
    double initialTime_;

    //! Double denoting the current time in the estimation process.
    double currentTime_;

    //! Double denoting the integration constant time step for navigation.
    double navigationRefreshStepSize_;

    //! Double denoting the integration constant time step for navigation during the atmospheric phase.
    double atmosphericNavigationRefreshStepSize_;

    //! Vector denoting the current estimated translational state in Cartesian elements.
    Eigen::Vector6d currentEstimatedCartesianState_;

    //! Vector denoting the current estimated translational state in Keplerian elements.
    Eigen::Vector6d currentEstimatedKeplerianState_;

    //! Vector denoting Keplerian elements at the previous apoapsis.
    /*!
     *  Vector denoting Keplerian elements at the previous apoapsis. This vector is used by the Periapse Time Estimator to extract the
     *  information on semi-major axis and eccentricity.
     */
    Eigen::Vector6d estimatedKeplerianStateAtPreviousApoapsis_;

    //! Pointer to root-finder used to esimated the time of periapsis.
    boost::shared_ptr< root_finders::BisectionCore< double > > areaBisectionRootFinder_;

    //! Pointer to integrator settings for onboard propagation.
    /*!
     *  Pointer to integrator settings for onboard propagation. Note that this object is not used to propagate the spacecraft
     *  state over time (this is carried out by the navigationFilter_ object), but is used by the navigation system or other
     *  systems to predict the spacecraft position at a future time.
     */
    boost::shared_ptr< numerical_integrators::IntegratorSettings< double > > onboardIntegratorSettings_;

    //! Pointer to propagator settings for onboard propagation.
    /*!
     *  Pointer to propagator settings for onboard propagation. Note that this object is not used to propagate the spacecraft
     *  state over time (this is carried out by the navigationFilter_ object), but is used by the navigation system or other
     *  systems to predict the spacecraft position at a future time.
     */
    boost::shared_ptr< propagators::TranslationalStatePropagatorSettings< double > > onboardPropagatorSettings_;

    //! Enumeration denoting the previous navigation phase.
    NavigationPhaseIndicator previousNavigationPhase_;

    //! Enumeration denoting the current navigation phase.
    NavigationPhaseIndicator currentNavigationPhase_;

    //! Double denoting the time at which the navigation phase has changed.
    double timeAtNavigationPhaseInterface_;

    //! Vector denoting the current estimated translational accelerations.
    Eigen::Vector3d currentEstimatedTranslationalAcceleration_;

    //! Vector denoting the current estimated gravitational translational accelerations.
    Eigen::Vector3d currentEstimatedGravitationalTranslationalAcceleration_;

    //! Vector denoting the current estimated non-gravitational translational accelerations.
    Eigen::Vector3d currentEstimatedNonGravitationalTranslationalAcceleration_;

    //! Vector denoting the bias and scale errors of the accelerometer after calibration.
    Eigen::Vector3d estimatedAccelerometerErrors_;

    //! History of estimated errors in Keplerian state as computed by the Periapse Time Estimator for each orbit.
    std::map< unsigned int, Eigen::Vector6d > historyOfEstimatedErrorsInKeplerianState_;

    //! Boolean denoting whether the atmosphere estimator has been initialized.
    /*!
     *  Boolean denoting whether the atmosphere estimator has been initialized. Note that the initialization is assumed to
     *  be achieved once at least numberOfRequiredAtmosphereSamplesForInitiation_ orbits have been carried out.
     */
    bool atmosphereEstimatorInitialized_;

    //! Hisotry of estimated atmosphere model parameters.
    /*!
     *  Hisotry of estimated atmosphere model parameters. These values are used as input to the moving average calculation to
     *  achieve a more accurate estimate of the atospheric properties.
     */
    std::map< unsigned int, Eigen::VectorXd > historyOfEstimatedAtmosphereParameters_;

    //! History of estimated translational (in Cartesian and Keplerian elements) and rotational states.
    /*!
     *  History of estimated translational (in Cartesian and Keplerian elements) and rotational states,
     *  stored as a map, where the keys are times and the mapped values are pairs, whose first element is the pair
     *  of Cartesian and Keplerian elements, whereas the second element is the rotational state.
     */
    std::map< double, std::pair< Eigen::Vector6d, Eigen::Vector6d > > historyOfEstimatedStates_;

    //! History of estimated translational states in Cartesian and Keplerian elements for current orbit.
    /*!
     *  History of estimated translational states in Cartesian and Keplerian elements for current orbit, stored as a map,
     *  where the keys are times and the mapped values are a pair of vectors, denoting the Cartesian and
     *  Keplerian elements.
     */
    std::map< double, std::pair< Eigen::Vector6d, Eigen::Vector6d > > currentOrbitHistoryOfEstimatedTranslationalStates_;

    //! History of estimated translational accelerations for current orbit.
    std::map< double, Eigen::Vector3d > currentOrbitHistoryOfEstimatedTranslationalAccelerations_;

    //! History of estimated gravitational translational accelerations for current orbit.
    std::map< double, Eigen::Vector3d > currentOrbitHistoryOfEstimatedGravitationalTranslationalAccelerations_;

    //! History of estimated non-gravitational translational accelerations for current orbit.
    std::map< double, Eigen::Vector3d > currentOrbitHistoryOfEstimatedNonGravitationalTranslationalAccelerations_;

    //! Predefined iterator to save (de)allocation time.
    basic_astrodynamics::SingleBodyAccelerationMap::const_iterator accelerationMapConstantIterator_;

    //! Predefined iterator to save (de)allocation time.
    std::map< double, std::pair< Eigen::Vector6d, Eigen::Vector6d > >::const_iterator translationalStateConstantIterator_;

};

} // namespace system_models

} // namespace tudat

#endif // TUDAT_NAVIGATION_SYSTEM_H<|MERGE_RESOLUTION|>--- conflicted
+++ resolved
@@ -186,9 +186,9 @@
     }
 
     //! Function to run the State Estimator (SE).
-    void runStateEstimator( const double currentTime, const Eigen::Vector6d& currentExternalMeasurement )
-    {
-<<<<<<< HEAD
+    void runStateEstimator( const Eigen::Vector3d& currentExternalMeasurement,
+                            const Eigen::Vector3d& scheduledApoapsisManeuver = Eigen::Vector3d::Zero( ) )
+    {
         if ( int( ( currentTime_ - initialTime_ ) * 10.0 ) % int( 1.0e4 * 10.0 ) == 0.0 )
             std::cout << int( currentTime_ - initialTime_ ) << std::endl;
 
@@ -251,10 +251,6 @@
             throw std::runtime_error( "Error in navigation system. Current navigation (" +
                                       std::to_string( currentNavigationPhase_ ) + ") phase not supported." );
         }
-=======
-        currentTime_ = currentTime;
-        setCurrentEstimatedCartesianState( currentExternalMeasurement );
->>>>>>> 7b4ffab6
 
         // Update body and acceleration maps
         updateOnboardModel( );
@@ -274,7 +270,64 @@
      */
     void runPostAtmosphereProcesses( const std::map< double, Eigen::Vector3d >& mapOfMeasuredAerodynamicAcceleration )
     {
-        historyOfEstimatedAtmosphereParameters_[ currentOrbitCounter_ ] = Eigen::Vector6d::Constant( TUDAT_NAN );
+        using mathematical_constants::PI;
+
+        // Extract aerodynamic accelerations of when the spacecraft is below the atmospheric interface altitude
+        double currentIterationTime;
+        std::map< double, Eigen::Vector6d > mapOfEstimatedCartesianStatesBelowAtmosphericInterface;
+        std::map< double, Eigen::Vector6d > mapOfEstimatedKeplerianStatesBelowAtmosphericInterface;
+        std::map< double, Eigen::Vector3d > mapOfExpectedAerodynamicAccelerationBelowAtmosphericInterface;
+        std::vector< Eigen::Vector3d > vectorOfMeasuredAerodynamicAccelerationBelowAtmosphericInterface;
+        for ( translationalStateConstantIterator_ = currentOrbitHistoryOfEstimatedTranslationalStates_.begin( );
+              translationalStateConstantIterator_ != currentOrbitHistoryOfEstimatedTranslationalStates_.end( );
+              translationalStateConstantIterator_++ )
+        {
+            if ( translationalStateConstantIterator_->second.first.segment( 0, 3 ).norm( ) <= atmosphericInterfaceRadius_ )
+            {
+                // Retireve time, state and acceleration of where the altitude is below the atmospheric interface
+                currentIterationTime = translationalStateConstantIterator_->first;
+                mapOfEstimatedCartesianStatesBelowAtmosphericInterface[ currentIterationTime ] =
+                        translationalStateConstantIterator_->second.first;
+                mapOfEstimatedKeplerianStatesBelowAtmosphericInterface[ currentIterationTime ] =
+                        translationalStateConstantIterator_->second.second;
+                mapOfExpectedAerodynamicAccelerationBelowAtmosphericInterface[ currentIterationTime ] =
+                        currentOrbitHistoryOfEstimatedNonGravitationalTranslationalAccelerations_[ currentIterationTime ];
+                vectorOfMeasuredAerodynamicAccelerationBelowAtmosphericInterface.push_back(
+                            mapOfMeasuredAerodynamicAcceleration.at( currentIterationTime ) );
+
+                // Modify the true anomaly such that it is negative where it is above PI radians (before estimated periapsis)
+                if ( mapOfEstimatedKeplerianStatesBelowAtmosphericInterface[ currentIterationTime ][ 5 ] >= PI )
+                {
+                    mapOfEstimatedKeplerianStatesBelowAtmosphericInterface[ currentIterationTime ][ 5 ] -= 2.0 * PI;
+                }
+            }
+        }
+
+        // Only proceed if satellite flew below atmospheric interface altitude
+        if ( vectorOfMeasuredAerodynamicAccelerationBelowAtmosphericInterface.size( ) > 0 )
+        {
+            // Remove errors from measured accelerations
+            postProcessAccelerometerMeasurements( vectorOfMeasuredAerodynamicAccelerationBelowAtmosphericInterface );
+
+            // Compute magnitude of aerodynamic acceleration
+            std::vector< double > vectorOfMeasuredAerodynamicAccelerationMagnitudeBelowAtmosphericInterface;
+            for ( unsigned int i = 0; i < vectorOfMeasuredAerodynamicAccelerationBelowAtmosphericInterface.size( ); i++ )
+            {
+                vectorOfMeasuredAerodynamicAccelerationMagnitudeBelowAtmosphericInterface.push_back(
+                            vectorOfMeasuredAerodynamicAccelerationBelowAtmosphericInterface.at( i ).norm( ) );
+            }
+
+            // Run periapse time estimator if ... (TBD)
+            if ( historyOfEstimatedAtmosphereParameters_.size( ) > 0 )
+            {
+                runPeriapseTimeEstimator( mapOfEstimatedKeplerianStatesBelowAtmosphericInterface,
+                                          vectorOfMeasuredAerodynamicAccelerationMagnitudeBelowAtmosphericInterface );
+            }
+
+            // Run atmosphere estimator with processed results
+            runAtmosphereEstimator( mapOfEstimatedKeplerianStatesBelowAtmosphericInterface,
+                                    vectorOfMeasuredAerodynamicAccelerationMagnitudeBelowAtmosphericInterface );
+        }
     }
 
     //! Function to update current translational Cartesian state with Deep Space Network measurement.
