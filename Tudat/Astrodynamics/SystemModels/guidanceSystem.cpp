#include "Tudat/Astrodynamics/SystemModels/guidanceSystem.h"

#include "Tudat/Astrodynamics/BasicAstrodynamics/astrodynamicsFunctions.h"
#include "Tudat/Astrodynamics/BasicAstrodynamics/orbitalElementConversions.h"
#include "Tudat/Mathematics/BasicMathematics/functionProxy.h"

namespace tudat
{

namespace system_models
{

//! Function to run corridor estimator (CE).
void GuidanceSystem::runCorridorEstimator( const double currentTime,
                                           const Eigen::Vector6d& currentEstimatedCartesianState,
                                           const Eigen::Vector6d& currentEstimatedKeplerianState )
{
    // Run corridor estimator if aerobraking is not complete
    switch ( currentOrbitAerobrakingPhase_ )
    {
    case aerobraking_complete:
    {
        // Inform user
        std::cout << std::endl << "Aerobraking Complete." << std::endl;

        // Save periapsis corridor altitudes to history
        historyOfEstimatedPeriapsisCorridorBoundaries_[ currentOrbitCounter_ ] = std::make_pair( TUDAT_NAN, TUDAT_NAN );

        // Store corridor information to pair
        periapsisTargetingInformation_ = std::make_tuple( true, targetPeriapsisAltitude_, targetPeriapsisAltitude_ );
        break;
    }
    case termination_phase:
    {
        // Inform user
        std::cout << std::endl << "Raising Periapsis To Target Value." << std::endl;

        // Create propagation termination settings based on period and lifetime to be used throughout the function
        double periodTerminationTime = currentTime + 2.0 / 3.0 *
<<<<<<< HEAD
                basic_astrodynamics::computeKeplerOrbitalPeriod( currentEstimatedKeplerianState[ 0 ], planetaryGravitationalParameter );
//        boost::shared_ptr< propagators::PropagationTerminationSettings > periodTerminationSettings =
//                boost::make_shared< propagators::PropagationTimeTerminationSettings >( periodTerminationTime );

        std::vector< boost::shared_ptr< propagators::PropagationTerminationSettings > > terminationSettingsList;
        terminationSettingsList.push_back( boost::make_shared< propagators::PropagationTimeTerminationSettings >( periodTerminationTime ) );
        terminationSettingsList.push_back( boost::make_shared< propagators::PropagationCPUTimeTerminationSettings >( 360.0 ) );
=======
                basic_astrodynamics::computeKeplerOrbitalPeriod( currentEstimatedKeplerianState[ 0 ], planetaryGravitationalParameter_ );
>>>>>>> d7f2b267
        boost::shared_ptr< propagators::PropagationTerminationSettings > periodTerminationSettings =
                boost::make_shared< propagators::PropagationHybridTerminationSettings >( terminationSettingsList, true );

        // Propagate state for two thirds of the orbit
        std::map< double, Eigen::VectorXd > nominalPropagatedState =
                statePropagationFunction_( periodTerminationSettings, currentEstimatedCartesianState ).second.first;

        // Retrieve periapsis altitude
        unsigned int i = 0;
        Eigen::VectorXd historyOfAltitudes;
        historyOfAltitudes.resize( nominalPropagatedState.size( ) );
        for ( std::map< double, Eigen::VectorXd >::const_iterator mapIterator = nominalPropagatedState.begin( );
              mapIterator != nominalPropagatedState.end( ); mapIterator++, i++ )
        {
            historyOfAltitudes[ i ] = mapIterator->second.segment( 0, 3 ).norm( ) - planetaryRadius_;
        }
        double predictedPeriapsisAltitude = historyOfAltitudes.minCoeff( );
        std::cout << "Predicted periapsis altitude: " << predictedPeriapsisAltitude / 1.0e3 << " km" << std::endl
                  << "Target periapsis altitude: " << targetPeriapsisAltitude_ / 1.0e3 << " km" << std::endl;

        // Save periapsis corridor altitudes to history
        historyOfEstimatedPeriapsisCorridorBoundaries_[ currentOrbitCounter_ ] = std::make_pair( TUDAT_NAN, TUDAT_NAN );

        // Store corridor information to pair
        periapsisTargetingInformation_ = std::make_tuple( false, predictedPeriapsisAltitude, targetPeriapsisAltitude_ );
        break;
    }
    default:
    {
        // Inform user
        std::cout << std::endl << "Estimating Periapsis Corridor." << std::endl;

        // Run corridor estimator with heating conditions as lower limit
        estimateCorridorBoundaries( currentTime, currentEstimatedCartesianState, currentEstimatedKeplerianState );

        // If in walk-out phase, check that lifetime is above minimum value
        if ( currentOrbitAerobrakingPhase_ == walk_out_phase )
        {
            // Inform user
            std::cout << "Walk-out phase. Checking lifetime constraints." << std::endl;

            // Check that lifetime threshold is met
            if ( !lifetimeReducedStatePropagationFunction_( currentEstimatedCartesianState ).first )
            {
                // Inform user
                std::cout << "Lifetime requirement not met. Re-estimating corridor boundaries." << std::endl;

                // Run corridor estimator with lifetime as lower limit
                estimateCorridorBoundaries( currentTime, currentEstimatedCartesianState, currentEstimatedKeplerianState, false );
            }
            else
            {
                // Inform user
                std::cout << "Lifetime requirement met." << std::endl;
            }
        }
        break;
    }
    }
}

//! Function to run apoapsis maneuver estimator (ME).
void GuidanceSystem::runApoapsisManeuverEstimator( const Eigen::Vector6d& currentEstimatedCartesianState,
                                                   const Eigen::Vector6d& currentEstimatedKeplerianState,
                                                   const double currentEstimatedMeanMotion,
                                                   const bool improveEstimateWithBisection )
{
    // Inform user
    std::cout << std::endl << "Estimating Apoapsis Maneuver." << std::endl;

    // Set apoapsis maneuver vector to zero
    scheduledApsisManeuver_.setZero( );

    // Compute difference in periapsis radius
    double differenceInPeriapsisAltitude = std::get< 2 >( periapsisTargetingInformation_ ) - std::get< 1 >( periapsisTargetingInformation_ );

    // Compute estimated maneuver in y-direction of local orbit frame
    double preliminaryApoapsisManeuverMagnitude = 0.25 * currentEstimatedMeanMotion * differenceInPeriapsisAltitude * std::sqrt(
                ( 1.0 + currentEstimatedKeplerianState[ 1 ] ) / ( 1.0 - currentEstimatedKeplerianState[ 1 ] ) );
    std::cout << "Preliminary magnitude: " << preliminaryApoapsisManeuverMagnitude << " m/s" << std::endl;

    // Compute transformation from local to inertial frame
    Eigen::Matrix3d transformationFromLocalToInertialFrame =
            computeCurrentRotationFromLocalToInertialFrame( currentEstimatedCartesianState );

    // Improve the estimate if magnitude is large enough
    double estimatedApoapsisManeuverMagnitude;
    if ( improveEstimateWithBisection &&
         ( std::fabs( preliminaryApoapsisManeuverMagnitude ) > 0.15 ) && // 0.15 N is an empirical value
         ( currentOrbitAerobrakingPhase_ != termination_phase ) )
    {
        // Try using root-finder to improve estimate
        try
        {
            // Set root-finder boundaries for the maneuver estimation
            maneuverBisectionRootFinder_->resetBoundaries( 2.0 * preliminaryApoapsisManeuverMagnitude,
                                                           0.5 * preliminaryApoapsisManeuverMagnitude );

            // Set root-finder function as the heat rate and heat load calculator
            estimatedApoapsisManeuverMagnitude = maneuverBisectionRootFinder_->execute(
                        boost::make_shared< basic_mathematics::FunctionProxy< double, double > >(
                            boost::bind( &maneuverBisectionFunction, _1, currentEstimatedCartesianState,
                                         std::get< 2 >( periapsisTargetingInformation_ ) + planetaryRadius_,
                                         transformationFromLocalToInertialFrame, periodReducedStatePropagationFunction_, true ) ) );
            std::cout << "Improved estimate: " << estimatedApoapsisManeuverMagnitude << " m/s" << std::endl
                      << "Ratio: " << estimatedApoapsisManeuverMagnitude / preliminaryApoapsisManeuverMagnitude << std::endl;
        }
        catch ( std::runtime_error& caughtException )
        {
            // Inform user on error
            std::cerr << "Error while computing improved estimate for apoapsis maneuver. Caught this exception during root-finder "
                         "operation: " << caughtException.what( ) << std::endl
                      << "The preliminary magnitude will be used to carry out the maneuver." << std::endl;

            // Take preliminary magnitude as maneuver magnitude
            estimatedApoapsisManeuverMagnitude = preliminaryApoapsisManeuverMagnitude;
        }
    }
    else
    {
        estimatedApoapsisManeuverMagnitude = preliminaryApoapsisManeuverMagnitude;
    }

    // Add magnitude to maneuver vector and save to hisotry
    scheduledApsisManeuver_[ 1 ] = estimatedApoapsisManeuverMagnitude;
    historyOfApsisManeuverMagnitudes_[ currentOrbitCounter_ ] = estimatedApoapsisManeuverMagnitude;

    // Convert manveuver (i.e., Delta V vector) to inertial frame
    scheduledApsisManeuver_ = transformationFromLocalToInertialFrame * scheduledApsisManeuver_;
    std::cout << "Scheduled maneuver: " << scheduledApsisManeuver_.transpose( ) << std::endl;
}

//! Function to run periapsis maneuver estimator (ME).
void GuidanceSystem::runPeriapsisManeuverEstimator( const double currentTime,
                                                    const Eigen::Vector6d& currentEstimatedCartesianState,
                                                    const Eigen::Vector6d& currentEstimatedKeplerianState,
                                                    const double currentEstimatedMeanMotion )
{
    // Inform user
    std::cout << std::endl << "Estimating Periapsis Maneuver." << std::endl;

    // Create propagation termination settings based on period and lifetime to be used throughout the function
    double periodTerminationTime = currentTime + 2.0 / 3.0 *
            basic_astrodynamics::computeKeplerOrbitalPeriod( currentEstimatedKeplerianState[ 0 ], planetaryGravitationalParameter_ );
    boost::shared_ptr< propagators::PropagationTerminationSettings > periodTerminationSettings =
            boost::make_shared< propagators::PropagationTimeTerminationSettings >( periodTerminationTime );

    // Create reduced state propagation functions where termination settings are already set
    periodReducedStatePropagationFunction_ = boost::bind( statePropagationFunction_, periodTerminationSettings, _1 );

    // Propagate state for two thirds of the orbit
    std::map< double, Eigen::VectorXd > nominalPropagatedState =
            periodReducedStatePropagationFunction_( currentEstimatedCartesianState ).second.first;

    // Retrieve periapsis altitude
    unsigned int i = 0;
    Eigen::VectorXd historyOfAltitudes;
    historyOfAltitudes.resize( nominalPropagatedState.size( ) );
    for ( std::map< double, Eigen::VectorXd >::const_iterator mapIterator = nominalPropagatedState.begin( );
          mapIterator != nominalPropagatedState.end( ); mapIterator++, i++ )
    {
        historyOfAltitudes[ i ] = mapIterator->second.segment( 0, 3 ).norm( ) - planetaryRadius_;
    }
    double predictedApoapsisAltitude = historyOfAltitudes.maxCoeff( );
    std::cout << "Predicted apoapsis altitude: " << predictedApoapsisAltitude / 1.0e3 << " km" << std::endl
              << "Target apoapsis altitude: " << targetApoapsisAltitude_ / 1.0e3 << " km" << std::endl;

    // Set apoapsis maneuver vector to zero
    scheduledApsisManeuver_.setZero( );

    // Compute difference in periapsis radius
    double differenceInApoapsisAltitude = targetApoapsisAltitude_ - predictedApoapsisAltitude;

    // Compute estimated maneuver in y-direction of local orbit frame
    double preliminaryPeriapsisManeuverMagnitude = 0.25 * currentEstimatedMeanMotion * differenceInApoapsisAltitude * std::sqrt(
                ( 1.0 - currentEstimatedKeplerianState[ 1 ] ) / ( 1.0 + currentEstimatedKeplerianState[ 1 ] ) );
    std::cout << "Preliminary magnitude: " << preliminaryPeriapsisManeuverMagnitude << " m/s" << std::endl;

    // Compute transformation from local to inertial frame
    Eigen::Matrix3d transformationFromLocalToInertialFrame =
            computeCurrentRotationFromLocalToInertialFrame( currentEstimatedCartesianState );

    // Try using root-finder to improve estimate
    double estimatedPeriapsisManeuverMagnitude;
    try
    {
        // Set root-finder boundaries for the maneuver estimation
        maneuverBisectionRootFinder_->resetBoundaries( 2.0 * preliminaryPeriapsisManeuverMagnitude,
                                                       0.5 * preliminaryPeriapsisManeuverMagnitude );

        // Set root-finder function as the heat rate and heat load calculator
        estimatedPeriapsisManeuverMagnitude = maneuverBisectionRootFinder_->execute(
                    boost::make_shared< basic_mathematics::FunctionProxy< double, double > >(
                        boost::bind( &maneuverBisectionFunction, _1, currentEstimatedCartesianState, targetApoapsisAltitude_ + planetaryRadius_,
                                     transformationFromLocalToInertialFrame, periodReducedStatePropagationFunction_, false ) ) );
        std::cout << "Improved estimate: " << estimatedPeriapsisManeuverMagnitude << " m/s" << std::endl
                  << "Ratio: " << estimatedPeriapsisManeuverMagnitude / preliminaryPeriapsisManeuverMagnitude << std::endl;
    }
    catch ( std::runtime_error& caughtException )
    {
        // Inform user on error
        std::cerr << "Error while computing improved estimate for periapsis maneuver. Caught this exception during root-finder "
                     "operation: " << caughtException.what( ) << std::endl
                  << "The preliminary magnitude will be used to carry out the maneuver." << std::endl;

        // Take preliminary magnitude as maneuver magnitude
        estimatedPeriapsisManeuverMagnitude = preliminaryPeriapsisManeuverMagnitude;
    }

    // Add magnitude to maneuver vector and save to hisotry
    scheduledApsisManeuver_[ 1 ] = estimatedPeriapsisManeuverMagnitude;
    historyOfApsisManeuverMagnitudes_[ currentOrbitCounter_ ] = estimatedPeriapsisManeuverMagnitude;

    // Convert manveuver (i.e., Delta V vector) to inertial frame
    scheduledApsisManeuver_ = transformationFromLocalToInertialFrame * scheduledApsisManeuver_;
    std::cout << "Scheduled maneuver: " << scheduledApsisManeuver_.transpose( ) << std::endl;
}

//! Function to run corridor estimator with nominal conditions.
void GuidanceSystem::estimateCorridorBoundaries( const double currentTime,
                                                 const Eigen::Vector6d& currentEstimatedCartesianState,
                                                 const Eigen::Vector6d& currentEstimatedKeplerianState,
                                                 const bool useHeatAsLowerBoundaryThreshold )
{
    // Create propagation termination settings based on period and lifetime to be used throughout the function
    double periodTerminationTime = currentTime + 2.0 / 3.0 *
            basic_astrodynamics::computeKeplerOrbitalPeriod( currentEstimatedKeplerianState[ 0 ], planetaryGravitationalParameter_ );
    boost::shared_ptr< propagators::PropagationTerminationSettings > periodTerminationSettings =
            boost::make_shared< propagators::PropagationTimeTerminationSettings >( periodTerminationTime );
    double lifetimeTerminationTime = currentTime + 1.5 * minimumAllowedLifetime_ * physical_constants::JULIAN_DAY;
    boost::shared_ptr< propagators::PropagationTerminationSettings > lifetimeTerminationSettings =
            boost::make_shared< propagators::PropagationTimeTerminationSettings >( lifetimeTerminationTime );

    // Create reduced state propagation functions where termination settings are already set
    periodReducedStatePropagationFunction_ = boost::bind( statePropagationFunction_, periodTerminationSettings, _1 );
    lifetimeReducedStatePropagationFunction_ = boost::bind( statePropagationFunction_, lifetimeTerminationSettings, _1 );

    // Propagate state for two thirds of the orbit
    std::map< double, Eigen::VectorXd > nominalPropagatedState =
            periodReducedStatePropagationFunction_( currentEstimatedCartesianState ).second.first;

    // Retrieve periapsis altitude
    unsigned int i = 0;
    Eigen::VectorXd historyOfAltitudes;
    historyOfAltitudes.resize( nominalPropagatedState.size( ) );
    for ( std::map< double, Eigen::VectorXd >::const_iterator mapIterator = nominalPropagatedState.begin( );
          mapIterator != nominalPropagatedState.end( ); mapIterator++, i++ )
    {
        historyOfAltitudes[ i ] = mapIterator->second.segment( 0, 3 ).norm( ) - planetaryRadius_;
    }
    double predictedPeriapsisAltitude = historyOfAltitudes.minCoeff( );
    std::cout << "Predicted periapsis altitude: " << predictedPeriapsisAltitude / 1.0e3 << " km" << std::endl;

    // Compute lower bound of corridor based on heat or lifetime
    double estimatedLowerAltitudeBound;
    if ( useHeatAsLowerBoundaryThreshold )
    {
        // Compute lower altitude bound based on heat rate and heat load
        // Add scaling if spacecraft is in walk-in phase
        estimatedLowerAltitudeBound = periapsisAltitudeScaling_ * corridorEstimator_->estimateCorridorBoundary(
                    CorridorEstimator::lower_heating, currentEstimatedKeplerianState, periodReducedStatePropagationFunction_ );
    }
    else
    {
        // Compute lower altitude bound based on lifetime
        // Add scaling if spacecraft is in walk-in phase
        estimatedLowerAltitudeBound = periapsisAltitudeScaling_ * corridorEstimator_->estimateCorridorBoundary(
                    CorridorEstimator::lower_lifetime, currentEstimatedKeplerianState, lifetimeReducedStatePropagationFunction_ );
    }

    // Compute upper bound of corridor based on dynamic pressure, or load from cache
    double estimatedUpperAltitudeBound;
    if ( useHeatAsLowerBoundaryThreshold )
    {
        // Compute upper altitude bound based on dynamic pressure
        // Add scaling if spacecraft is in walk-in phase
        estimatedUpperAltitudeBound = periapsisAltitudeScaling_ * corridorEstimator_->estimateCorridorBoundary(
                    CorridorEstimator::upper, currentEstimatedKeplerianState, periodReducedStatePropagationFunction_ );
    }
    else
    {
        // Use value from previous computation (the corridor estimator with heating conditions is always run first)
        estimatedUpperAltitudeBound = historyOfEstimatedPeriapsisCorridorBoundaries_[ currentOrbitCounter_ ].second;
    }

    // Correct result for difference between Keplerian assumption and reality
    altitudeCorrectionFunction_ = corridorEstimator_->getPeriapsisAltitudeCorrectionFunction( );
    estimatedLowerAltitudeBound *= altitudeCorrectionFunction_( estimatedLowerAltitudeBound );
    if ( useHeatAsLowerBoundaryThreshold ) // do not correct twice (if loaded from cache, correction has already been applied)
    {
        estimatedUpperAltitudeBound *= altitudeCorrectionFunction_( estimatedUpperAltitudeBound );
    }

    // Inform user
    std::cout << "Lower boundary: " << estimatedLowerAltitudeBound / 1.0e3 << " km" << std::endl
              << "Upper boundary: " << estimatedUpperAltitudeBound / 1.0e3 << " km" << std::endl;

    // Check that lower altitude was not higher for heating estimation (which it should not)
    if ( !useHeatAsLowerBoundaryThreshold )
    {
        if ( estimatedLowerAltitudeBound < historyOfEstimatedPeriapsisCorridorBoundaries_[ currentOrbitCounter_ ].first )
        {
            // Inform user
            std::cerr << "Warning in periapsis corridor estimator. The lower altitude bound estimated with heating conditions is "
                         "larger than the bound estimated with lifetime. The lower altitude will be defined as the largest value." << std::endl;

            // Choose the largest value as lower altitude bound
            estimatedLowerAltitudeBound = historyOfEstimatedPeriapsisCorridorBoundaries_[ currentOrbitCounter_ ].first;
        }
    }

    // Check that lower altitude bound is indeed lower
    if ( estimatedLowerAltitudeBound > estimatedUpperAltitudeBound )
    {
        // Inform user of altitude conflict
        std::cerr << "Warning in periapsis corridor estimator. The lower altitude bound is larger than the higher altitude bound. "
                     "The upper bound will be defined as the lower bound plus 2.5 km." << std::endl;

        // Replace upper altitude with periapsis estimate
        estimatedUpperAltitudeBound = estimatedLowerAltitudeBound + 2.5e3;
    }

    // Check whether predicted altitude is within bounds
    bool isAltitudeWithinBounds = ( ( predictedPeriapsisAltitude > estimatedLowerAltitudeBound ) &&
                                    ( predictedPeriapsisAltitude < estimatedUpperAltitudeBound ) );

    // Compute target altitude
    // If the predicted periapsis altitude falls within the bounds, then the target altitude is simply the
    // predicted one, otherwise it is the mid-point of the corridor
    double estimatedTargetPeriapsisAltitude = isAltitudeWithinBounds ? predictedPeriapsisAltitude :
                                                                       0.5 * ( estimatedLowerAltitudeBound +
                                                                               estimatedUpperAltitudeBound );
    std::cout << "Target periapsis altitude: " << estimatedTargetPeriapsisAltitude / 1.0e3 << " km" << std::endl;

    // Save periapsis corridor altitudes to history
    historyOfEstimatedPeriapsisCorridorBoundaries_[ currentOrbitCounter_ ] =
            std::make_pair( estimatedLowerAltitudeBound, estimatedUpperAltitudeBound );

    // Store corridor information to pair
    periapsisTargetingInformation_ = std::make_tuple( isAltitudeWithinBounds, predictedPeriapsisAltitude,
                                                      estimatedTargetPeriapsisAltitude );
}

} // namespace system_models

} // namespace tudat<|MERGE_RESOLUTION|>--- conflicted
+++ resolved
@@ -37,19 +37,9 @@
 
         // Create propagation termination settings based on period and lifetime to be used throughout the function
         double periodTerminationTime = currentTime + 2.0 / 3.0 *
-<<<<<<< HEAD
-                basic_astrodynamics::computeKeplerOrbitalPeriod( currentEstimatedKeplerianState[ 0 ], planetaryGravitationalParameter );
-//        boost::shared_ptr< propagators::PropagationTerminationSettings > periodTerminationSettings =
-//                boost::make_shared< propagators::PropagationTimeTerminationSettings >( periodTerminationTime );
-
-        std::vector< boost::shared_ptr< propagators::PropagationTerminationSettings > > terminationSettingsList;
-        terminationSettingsList.push_back( boost::make_shared< propagators::PropagationTimeTerminationSettings >( periodTerminationTime ) );
-        terminationSettingsList.push_back( boost::make_shared< propagators::PropagationCPUTimeTerminationSettings >( 360.0 ) );
-=======
                 basic_astrodynamics::computeKeplerOrbitalPeriod( currentEstimatedKeplerianState[ 0 ], planetaryGravitationalParameter_ );
->>>>>>> d7f2b267
         boost::shared_ptr< propagators::PropagationTerminationSettings > periodTerminationSettings =
-                boost::make_shared< propagators::PropagationHybridTerminationSettings >( terminationSettingsList, true );
+                boost::make_shared< propagators::PropagationTimeTerminationSettings >( periodTerminationTime );
 
         // Propagate state for two thirds of the orbit
         std::map< double, Eigen::VectorXd > nominalPropagatedState =
