--- conflicted
+++ resolved
@@ -95,16 +95,6 @@
             {
                 // Feed maneuver to the navigation system and update filter
                 performManeuverOnNextCall_ = false; // reset flag
-<<<<<<< HEAD
-=======
-                navigationSystem_->runStateEstimator( currentExternalMeasurement,
-                                                      controlSystem_->getScheduledApsisManeuver( ) );
-            }
-            else
-            {
-                // Update filter only
-                navigationSystem_->runStateEstimator( currentExternalMeasurement );
->>>>>>> 97984e31
             }
             navigationSystem_->runStateEstimator( currentTime, currentExternalMeasurement );
 
