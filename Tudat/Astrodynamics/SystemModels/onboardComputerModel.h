--- conflicted
+++ resolved
@@ -56,9 +56,9 @@
 
         // Create guidance system objects
         guidanceSystem_->setCurrentOrbitCounter( navigationSystem_->currentOrbitCounter_ );
-<<<<<<< HEAD
         guidanceSystem_->createGuidanceSystemObjects( boost::bind( &NavigationSystem::propagateTranslationalStateWithCustomTerminationSettings,
-                                                                   navigationSystem_, _1, _2, -1.0 ) );
+                                                                   navigationSystem_, _1, _2, -1.0 ),
+                    navigationSystem_->getStandardGravitationalParameter( ), navigationSystem_->getRadius( ) );
 
         // Set control system initial commanded attitude
         boost::shared_ptr< propagators::PropagationTerminationSettings > terminationSettings =
@@ -70,12 +70,6 @@
         Eigen::Vector6d estimatedPeriapsisTranslationalState =
                 navigationSystem->propagateTranslationalStateWithCustomTerminationSettings( terminationSettings ).second.first.rbegin( )->second;
         controlSystem->setCommandedQuaternionBasedOnPeriapsisConditions( estimatedPeriapsisTranslationalState );
-=======
-        guidanceSystem_->createGuidanceSystemObjects(
-                    boost::bind( &NavigationSystem::propagateTranslationalStateWithCustomTerminationSettings,
-                                 navigationSystem_, _1, _2, -1.0 ),
-                    navigationSystem_->getStandardGravitationalParameter( ), navigationSystem_->getRadius( ) );
->>>>>>> d7f2b267
     }
 
     //! Destructor.
@@ -115,13 +109,8 @@
             {
                 // Feed maneuver to the navigation system and update filter
                 performManeuverOnNextCall_ = false; // reset flag
-<<<<<<< HEAD
                 navigationSystem_->runStateEstimator( currentExternalMeasurement, currentGyroscopeMeasurement,
                                                       controlSystem_->getScheduledApoapsisManeuver( ) );
-=======
-                navigationSystem_->runStateEstimator( currentExternalMeasurement,
-                                                      controlSystem_->getScheduledApsisManeuver( ) );
->>>>>>> d7f2b267
             }
             else
             {
