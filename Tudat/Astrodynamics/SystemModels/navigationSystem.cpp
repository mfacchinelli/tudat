--- conflicted
+++ resolved
@@ -148,7 +148,7 @@
     Eigen::Vector6d improvedEstimatedState;
 
     // Check to see if there are enough elements
-    unsigned int numberOfSamplePoints = static_cast< unsigned int >( 120.0 / navigationRefreshStepSize_ );
+    unsigned int numberOfSamplePoints = static_cast< unsigned int >( 60.0 / navigationRefreshStepSize_ );
     numberOfSamplePoints = ( ( numberOfSamplePoints % 2 ) == 0 ) ? numberOfSamplePoints + 1 : numberOfSamplePoints; // only odd values
     std::map< double, Eigen::VectorXd > historyOfEstimatedStates = navigationFilter_->getEstimatedStateHistory( );
     if ( historyOfEstimatedStates.size( ) > numberOfSamplePoints )
@@ -406,11 +406,7 @@
 
     // Update navigation system state estimates
     std::cerr << "Periapse Time Estimation state correction is OFF." << std::endl;
-<<<<<<< HEAD
 //    setCurrentEstimatedKeplerianState( updatedCurrentKeplerianState );
-=======
-//    setCurrentEstimatedKeplerianState( updatedCurrentKeplerianState, currentNavigationFilterCovarianceMatrix );
->>>>>>> e38cc331
 
 //    // Correct history of Keplerian elements by removing error in true anomaly
 //    for ( std::map< double, Eigen::Vector6d >::iterator
