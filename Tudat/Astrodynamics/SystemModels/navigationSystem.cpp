#include <iostream>

#include <Eigen/LU>

#include "Tudat/Astrodynamics/SystemModels/navigationSystem.h"

#include "Tudat/Basics/utilities.h"
#include "Tudat/Astrodynamics/Aerodynamics/aerodynamicAcceleration.h"
#include "Tudat/Astrodynamics/Aerodynamics/flightConditions.h"
#include "Tudat/Astrodynamics/BasicAstrodynamics/unitConversions.h"
#include "Tudat/Astrodynamics/Gravitation/sphericalHarmonicsGravityModel.h"
#include "Tudat/Astrodynamics/Propagators/rotationalMotionQuaternionsStateDerivative.h"
#include "Tudat/Mathematics/BasicMathematics/leastSquaresEstimation.h"
#include "Tudat/Mathematics/Interpolators/cubicSplineInterpolator.h"
#include "Tudat/Mathematics/NumericalQuadrature/trapezoidQuadrature.h"
#include "Tudat/Mathematics/Statistics/basicStatistics.h"
#include "Tudat/SimulationSetup/PropagationSetup/createEnvironmentUpdater.h"

#include "Tudat/InputOutput/basicInputOutput.h"

namespace tudat
{

namespace system_models
{

//! Function to remove errors in inertial measurement unit measurements based on the estimated bias and scale factors.
Eigen::Vector3d removeErrorsFromInertialMeasurementUnitMeasurement( const Eigen::Vector3d& currentInertialMeasurementUnitMeasurement,
                                                                    const Eigen::Vector3d& inertialMeasurementUnitErrors )
{
    return ( currentInertialMeasurementUnitMeasurement - inertialMeasurementUnitErrors );
}

//! Function to create navigation objects for onboard state estimation.
<<<<<<< HEAD
void NavigationSystem::createNavigationSystemObjects( const unsigned int saveFrequency )
=======
void NavigationSystem::createNavigationSystemObjects(
        const unsigned int saveFrequency,
        const boost::function< Eigen::Vector3d( ) >& accelerometerMeasurementFunction )
>>>>>>> d7f2b267
{
    // Create filter object
    switch ( navigationFilterSettings_->filteringTechnique_ )
    {
    case filters::extended_kalman_filter:
    {
<<<<<<< HEAD
        navigationFilter_ = filters::createFilter< double, double >( navigationFilterSettings_,
                                                                     boost::bind( &NavigationSystem::onboardSystemModel, this, _1, _2 ),
                                                                     boost::bind( &NavigationSystem::onboardMeasurementModel, this, _1, _2 ),
                                                                     boost::bind( &NavigationSystem::onboardSystemJacobian, this, _1, _2 ),
                                                                     boost::lambda::constant( Eigen::Matrix10d::Identity( ) ),
                                                                     boost::bind( &NavigationSystem::onboardMeasurementJacobian, this, _1, _2 ),
                                                                     boost::lambda::constant( Eigen::Matrix3d::Identity( ) ) );
=======
        navigationFilter_ = filters::createFilter< double, double >(
                    navigationFilterSettings_,
                    boost::bind( &NavigationSystem::onboardSystemModel, this, _1, _2, accelerometerMeasurementFunction ),
                    boost::bind( &NavigationSystem::onboardMeasurementModel, this, _1, _2 ),
                    boost::bind( &NavigationSystem::onboardSystemJacobian, this, _1, _2 ),
                    boost::lambda::constant( Eigen::Matrix9d::Identity( ) ),
                    boost::bind( &NavigationSystem::onboardMeasurementJacobian, this, _1, _2 ),
                    boost::lambda::constant( Eigen::Matrix3d::Identity( ) ) );
>>>>>>> d7f2b267
        break;
    }
    case filters::unscented_kalman_filter:
    {
        navigationFilter_ = filters::createFilter< double, double >(
                    navigationFilterSettings_,
                    boost::bind( &NavigationSystem::onboardSystemModel, this, _1, _2, accelerometerMeasurementFunction ),
                    boost::bind( &NavigationSystem::onboardMeasurementModel, this, _1, _2 ) );
        break;
    }
    default:
        throw std::runtime_error( "Error in setting up navigation system. The requested filtering technique is not supported." );
    }

    // Set time-related parameters
    initialTime_ = navigationFilter_->getInitialTime( );
    currentTime_ = initialTime_;
    currentOrbitCounter_ = 0;
    saveFrequency_ = saveFrequency;
    saveIndex_ = 0;

    // Retrieve navigation filter step size and estimated state
    navigationRefreshStepSize_ = navigationFilter_->getFilteringStepSize( );
<<<<<<< HEAD
    atmosphericNavigationRefreshStepSize_ = navigationRefreshStepSize_ / 20.0;
    Eigen::Vector10d initialEstimatedState = navigationFilter_->getCurrentStateEstimate( );
=======
    Eigen::Vector9d initialNavigationFilterState = navigationFilter_->getCurrentStateEstimate( );

    // Set atmospheric phase step size
    double areaBisectionTimeRelativeTolerance;
    if ( navigationTesting_ )
    {
        atmosphericNavigationRefreshStepSize_ = navigationRefreshStepSize_;
        areaBisectionTimeRelativeTolerance = 2.0 * atmosphericNavigationRefreshStepSize_ / currentTime_ / 5.0;
    }
    else
    {
        atmosphericNavigationRefreshStepSize_ = navigationRefreshStepSize_ / 5.0;
        areaBisectionTimeRelativeTolerance = 2.0 * atmosphericNavigationRefreshStepSize_ / currentTime_;
    }
>>>>>>> d7f2b267

    // Set initial translational state
    setCurrentEstimatedCartesianState( initialNavigationFilterState.segment( cartesian_position_index, 6 ) );
    // this function also automatically stores the full state estimates at the current time

    // Store the apoapsis value of Keplerian state for the Periapse Time Estimator
    estimatedKeplerianStateAtPreviousApoapsis_ = currentEstimatedKeplerianState_;

    // Update body and acceleration maps
    updateOnboardModel( );

    // Create root-finder object for bisection of aerodynamic acceleration curve
    // The values inserted are the tolerance in independent value (i.e., about twice the difference between
    // two time steps) and the maximum number of iterations (i.e., 25 iterations)
    areaBisectionRootFinder_ = boost::make_shared< root_finders::BisectionCore< double > >( areaBisectionTimeRelativeTolerance, 25 );

    // Create object of dependent variables to save
    std::vector< boost::shared_ptr< propagators::SingleDependentVariableSaveSettings > > dependentVariablesList;
    dependentVariablesList.push_back( boost::make_shared< propagators::SingleDependentVariableSaveSettings >(
                                          propagators::local_dynamic_pressure_dependent_variable, spacecraftName_, planetName_ ) );
    dependentVariablesList.push_back( boost::make_shared< propagators::SingleDependentVariableSaveSettings >(
                                          propagators::local_aerodynamic_heat_rate_dependent_variable, spacecraftName_, planetName_ ) );

    // Create object for propagation of spacecraft state with user-provided initial conditions
    onboardIntegratorSettings_ = boost::make_shared< numerical_integrators::RungeKuttaVariableStepSizeSettingsScalarTolerances< double > >(
                0.0, 10.0, numerical_integrators::RungeKuttaCoefficients::rungeKuttaFehlberg56, 0.1, 100.0, 1.0e-12, 1.0e-12 );
    onboardPropagatorSettings_ = boost::make_shared< propagators::TranslationalStatePropagatorSettings< double > >(
                std::vector< std::string >{ planetName_ }, onboardAccelerationModelMap_,
                std::vector< std::string >{ spacecraftName_ }, Eigen::Vector6d::Zero( ),
                0.0, propagators::unified_state_model_exponential_map,
                boost::make_shared< propagators::DependentVariableSaveSettings >( dependentVariablesList, false ) );
}

//! Function to create the onboard environment updater.
void NavigationSystem::createOnboardEnvironmentUpdater( )
{
    // Set integrated type and body list
    std::map< propagators::IntegratedStateType, std::vector< std::pair< std::string, std::string > > > integratedTypeAndBodyList;
    integratedTypeAndBodyList[ propagators::translational_state ] = { std::make_pair( spacecraftName_, "" ) };

    // Create environment settings
    std::map< propagators::EnvironmentModelsToUpdate, std::vector< std::string > > environmentModelsToUpdate =
            propagators::createTranslationalEquationsOfMotionEnvironmentUpdaterSettings( onboardAccelerationModelMap_, onboardBodyMap_ );

    // Create environment updater
    onboardEnvironmentUpdater_ = boost::make_shared< propagators::EnvironmentUpdater< double, double > >(
                onboardBodyMap_, environmentModelsToUpdate, integratedTypeAndBodyList );

    // Create Jacobian interfaces
    onboardGravitationalAccelerationPartials_ = boost::make_shared< acceleration_partials::SphericalHarmonicsGravityPartial >(
                spacecraftName_, planetName_,
                boost::dynamic_pointer_cast< gravitation::SphericalHarmonicsGravitationalAccelerationModel >(
                    onboardAccelerationModelMap_.at( spacecraftName_ ).at( planetName_ ).at( sphericalHarmonicsGravityIndex_ ) ) );
    onboardAerodynamicAccelerationPartials_ = boost::make_shared< acceleration_partials::AerodynamicAccelerationPartial >(
                boost::dynamic_pointer_cast< aerodynamics::AerodynamicAcceleration >(
                    onboardAccelerationModelMap_.at( spacecraftName_ ).at( planetName_ ).at( aerodynamicsIndex_ ) ),
                boost::dynamic_pointer_cast< aerodynamics::AtmosphericFlightConditions >(
                    onboardBodyMap_.at( spacecraftName_ )->getFlightConditions( ) ),
                boost::bind( &simulation_setup::Body::getState, onboardBodyMap_.at( spacecraftName_ ) ),
                boost::bind( &simulation_setup::Body::setState, onboardBodyMap_.at( spacecraftName_ ), _1 ),
                spacecraftName_, planetName_ );
}

//! Function to improve the estimate of the translational state when transitioning from aided to unaided navigation.
void NavigationSystem::improveStateEstimateOnNavigationPhaseTransition( )
{
    // Inform user
    std::cout << std::endl << "Improving State Estimate for Better Phase Transition." << std::endl;

    // Declare improved state vector
    Eigen::Vector6d improvedEstimatedState;

    // Check to see if there are enough elements
    unsigned int numberOfSamplePoints = static_cast< unsigned int >( 60.0 / navigationRefreshStepSize_ );
    numberOfSamplePoints = ( ( numberOfSamplePoints % 2 ) == 0 ) ? numberOfSamplePoints + 1 : numberOfSamplePoints; // only odd values
    std::map< double, Eigen::VectorXd > historyOfEstimatedStates = navigationFilter_->getEstimatedStateHistory( );
    if ( historyOfEstimatedStates.size( ) > numberOfSamplePoints )
    {
        // Extract history of estimated states and erase extra elements
        unsigned int i = 0;
        for ( std::map< double, Eigen::VectorXd >::reverse_iterator stateHistoryIterator = historyOfEstimatedStates.rbegin( );
              stateHistoryIterator != historyOfEstimatedStates.rend( ); stateHistoryIterator++, i++ )
        {
            if ( i > numberOfSamplePoints )
            {
                historyOfEstimatedStates.erase( historyOfEstimatedStates.begin( ), stateHistoryIterator.base( ) );
                break;
            }
        }
        double timeAtBeginningOfSampling = historyOfEstimatedStates.begin( )->first;

        // Predefine variables
        double currentRelativeTime;
        Eigen::VectorXd historyOfTrueAnomalies;
        historyOfTrueAnomalies.resize( historyOfEstimatedStates.size( ) );
        Eigen::VectorXd historyOfRelativeTimes;
        historyOfRelativeTimes.resize( historyOfEstimatedStates.size( ) );

        std::vector< std::vector< double > > estimatedKeplerianStates;
        estimatedKeplerianStates.resize( 5 ); // ignore true anomaly

        // Extract information from history of states
        i = 0; // overwrite
        Eigen::Vector6d currentState;
        for ( std::map< double, Eigen::VectorXd >::const_iterator stateHistoryIterator = historyOfEstimatedStates.begin( );
              stateHistoryIterator != historyOfEstimatedStates.end( ); stateHistoryIterator++, i++ )
        {
            // Get current Keplerian state
            currentState = orbital_element_conversions::convertCartesianToKeplerianElements< double >(
                        stateHistoryIterator->second.segment( cartesian_position_index, 6 ), planetaryGravitationalParameter_ );

            // Store true anomaly and time for computation of least squares
            historyOfTrueAnomalies[ i ] = currentState[ 5 ];
            historyOfRelativeTimes[ i ] = stateHistoryIterator->first - timeAtBeginningOfSampling;

            // Store first five elements in vector for computation of median
            for ( unsigned int j = 0; j < 5; j++ )
            {
                estimatedKeplerianStates.at( j ).push_back( currentState[ j ] );
            }
        }

        // Improve first five Keplerian elements by using their median
        for ( unsigned int i = 0; i < 5; i++ )
        {
            improvedEstimatedState[ i ] = statistics::computeSampleMedian( estimatedKeplerianStates.at( i ) );
        }

        // Use least squares to estimate the coefficient of the true anomaly approximation function
        std::vector< double > vectorOfPolynomialPowers = { 0, 1, 2 };
        Eigen::VectorXd estimatedTrueAnomalyFunctionParameters = linear_algebra::getLeastSquaresPolynomialFit(
                    historyOfRelativeTimes, historyOfTrueAnomalies, vectorOfPolynomialPowers );

        // Improve true anomaly by using the least squares estimate
        double improvedTrueAnomaly = 0.0;
        currentRelativeTime = currentTime_ - timeAtBeginningOfSampling;
        for ( unsigned int i = 0; i < vectorOfPolynomialPowers.size( ); i++ )
        {
            improvedTrueAnomaly += std::pow( currentRelativeTime, vectorOfPolynomialPowers.at( i ) ) *
                    estimatedTrueAnomalyFunctionParameters[ i ];
        }
        improvedEstimatedState[ 5 ] = currentEstimatedKeplerianState_[ 5 ];//improvedTrueAnomaly;

        // Set new value of state
        setCurrentEstimatedKeplerianState( improvedEstimatedState );
        updateOnboardModel( );
    }
    else
    {
        // Inform user
        std::cerr << "Not enought data is available. Taking latest estimate, instead." << std::endl;
    }
}

//! Function to post-process the accelerometer measurements.
void NavigationSystem::postProcessAccelerometerMeasurements(
        std::vector< Eigen::Vector3d >& vectorOfMeasuredAerodynamicAccelerationBelowAtmosphericInterface )
{
    // Inform user
    std::cout << std::endl << "Removing Accelerometer Errors." << std::endl;

    // Extract current variable history
    std::vector< std::vector< double > > currentVariableHistory;
    currentVariableHistory.resize( estimatedAccelerometerErrors_.size( ) );
    std::map< double, Eigen::VectorXd > currentOrbitNavigationFilterEstimatedState = navigationFilter_->getEstimatedStateHistory( );
    for ( std::map< double, Eigen::VectorXd >::const_iterator stateHistoryIterator = currentOrbitNavigationFilterEstimatedState.begin( );
          stateHistoryIterator != currentOrbitNavigationFilterEstimatedState.end( ); stateHistoryIterator++ )
    {
        for ( unsigned int i = 0; i < currentVariableHistory.size( ); i++ )
        {
            currentVariableHistory.at( i ).push_back( stateHistoryIterator->second[ i + 6 ] );
        }
    }

    // Extract median of accelerometer errors
    for ( unsigned int i = 0; i < estimatedAccelerometerErrors_.rows( ); i++ )
    {
        estimatedAccelerometerErrors_[ i ] = statistics::computeSampleMedian( currentVariableHistory.at( i ) );
    }

    // Remove errors from accelerometer measurements and convert to inertial frame
    for ( unsigned int i = 0; i < vectorOfMeasuredAerodynamicAccelerationBelowAtmosphericInterface.size( ); i++ )
    {
        vectorOfMeasuredAerodynamicAccelerationBelowAtmosphericInterface.at( i ) =
                removeErrorsFromInertialMeasurementUnitMeasurement(
                    vectorOfMeasuredAerodynamicAccelerationBelowAtmosphericInterface.at( i ), estimatedAccelerometerErrors_ );
    }

    // Apply smoothing method to noisy accelerometer data
    unsigned int numberOfSamplePoints = static_cast< unsigned int >( 60.0 / atmosphericNavigationRefreshStepSize_ );
    numberOfSamplePoints = ( ( numberOfSamplePoints % 2 ) == 0 ) ? numberOfSamplePoints + 1 : numberOfSamplePoints; // only odd values
    vectorOfMeasuredAerodynamicAccelerationBelowAtmosphericInterface =
            statistics::computeMovingAverage( vectorOfMeasuredAerodynamicAccelerationBelowAtmosphericInterface, numberOfSamplePoints );
}

//! Function to run the Periapse Time Estimator (PTE).
void NavigationSystem::runPeriapseTimeEstimator(
        std::map< double, Eigen::Vector6d >& mapOfEstimatedKeplerianStatesBelowAtmosphericInterface,
        const std::vector< double >& vectorOfMeasuredAerodynamicAccelerationMagnitudeBelowAtmosphericInterface )
{
    // Inform user
    std::cout << std::endl << "Running Periapse Time Estimator." << std::endl;

    // Separate time and accelerations
    std::pair< Eigen::VectorXd, Eigen::MatrixXd > pairOfEstimatedKeplerianStateBelowAtmosphericInterface =
            utilities::extractKeyAndValuesFromMap< double, double, 6 >( mapOfEstimatedKeplerianStatesBelowAtmosphericInterface );
    Eigen::VectorXd timesBelowAtmosphericInterface = pairOfEstimatedKeplerianStateBelowAtmosphericInterface.first;
    std::vector< double > vectorOfTimesBelowAtmosphericInterface = utilities::convertEigenVectorToStlVector( timesBelowAtmosphericInterface );
    Eigen::MatrixXd estimatedKeplerianStateBelowAtmosphericInterface = pairOfEstimatedKeplerianStateBelowAtmosphericInterface.second;
    Eigen::VectorXd estimatedTrueAnomalyBelowAtmosphericInterface = estimatedKeplerianStateBelowAtmosphericInterface.row( 5 ).transpose( );

    // Check that true anomaly and aerodynamic acceleration have the same length
    if ( vectorOfMeasuredAerodynamicAccelerationMagnitudeBelowAtmosphericInterface.size( ) !=
         static_cast< unsigned int >( estimatedTrueAnomalyBelowAtmosphericInterface.rows( ) ) )
    {
        throw std::runtime_error( "Error in Periapse Time Estimator. The sizes of the true anomaly and aerodynamic acceleration "
                                  "vectors do not match." );
    }

    // Set root-finder boundaries as the first and last times
    areaBisectionRootFinder_->resetBoundaries(
                vectorOfTimesBelowAtmosphericInterface.front( ), vectorOfTimesBelowAtmosphericInterface.back( ) );

    // If testing, store results so that they can be compared to MATLAB
    if ( navigationTesting_ )
    {
        input_output::writeDataMapToTextFile( mapOfEstimatedKeplerianStatesBelowAtmosphericInterface, "kepler_est.dat", "PTE&AEResults/" );
        input_output::writeMatrixToFile(
                    utilities::convertStlVectorToEigenVector( vectorOfMeasuredAerodynamicAccelerationMagnitudeBelowAtmosphericInterface ),
                    "aero.dat", 16, "PTE&AEResults/" );
    }

    // Determine actual periapse time
    double estimatedActualPeriapseTime;
    try
    {
        // Set root-finder function as the area below the acceleration curve
        estimatedActualPeriapseTime = areaBisectionRootFinder_->execute(
                    boost::make_shared< basic_mathematics::FunctionProxy< double, double > >(
                        boost::bind( &areaBisectionFunction, _1, atmosphericNavigationRefreshStepSize_, timesBelowAtmosphericInterface,
                                     vectorOfMeasuredAerodynamicAccelerationMagnitudeBelowAtmosphericInterface ) ) );
    }
    catch ( std::runtime_error& caughtException )
    {
        // Inform user on error
        std::cerr << "Error while computing actual periapse time. Caught this exception during root-finder "
                     "operation: " << caughtException.what( ) << std::endl
                  << "The mid-point of the time vector will be used as periapsis time." << std::endl;

        // Take the mid-point as actual periapsis time
        estimatedActualPeriapseTime =
                timesBelowAtmosphericInterface[ static_cast< unsigned int >( 0.5 * timesBelowAtmosphericInterface.rows( ) ) ];
    }

    // Interpolate to find estimated error in true anomaly
    double estimatedErrorInTrueAnomaly = interpolators::CubicSplineInterpolator< double, double >(
                vectorOfTimesBelowAtmosphericInterface,
                utilities::convertEigenVectorToStlVector( estimatedTrueAnomalyBelowAtmosphericInterface ) ).interpolate(
                estimatedActualPeriapseTime );
    std::cout << "Estimated Error in True Anomaly: " <<
                 unit_conversions::convertRadiansToDegrees( estimatedErrorInTrueAnomaly ) << " deg" << std::endl;
    // note that this represents directly the error in estimated true anomaly, since the true anomaly at
    // periapsis is zero by definition

    // Compute estimated change in velocity (i.e., Delta V) due to aerodynamic acceleration
    double estimatedChangeInVelocity = - periapseEstimatorConstant_ * numerical_quadrature::performExtendedSimpsonsQuadrature(
                atmosphericNavigationRefreshStepSize_, vectorOfMeasuredAerodynamicAccelerationMagnitudeBelowAtmosphericInterface );
    std::cout << "Estimated Change in Velocity: " << estimatedChangeInVelocity << " m/s" << std::endl;

    // Compute estimated mean motion by using the semi-major axis at beginning of atmospheric phase
    double initialEstimatedMeanMotion = std::sqrt( planetaryGravitationalParameter_ /
                                                   std::pow( estimatedKeplerianStateAtPreviousApoapsis_[ 0 ], 3 ) );

    // Compute estimated change in semi-major axis due to change in velocity
    // This value is computed by assuming that the change in velocity occurs at pericenter and is given by
    // by an impulsive shot. Also here, the eccentricity at the beginning of the atmospheric phase is used
    double estimatedChangeInSemiMajorAxisDueToChangeInVelocity = 2.0 / initialEstimatedMeanMotion * std::sqrt(
                ( 1.0 + estimatedKeplerianStateAtPreviousApoapsis_[ 1 ] ) /
            ( 1.0 - estimatedKeplerianStateAtPreviousApoapsis_[ 1 ] ) ) * estimatedChangeInVelocity;
    std::cout << "Estimated Change in Semi-major Axis: " <<
                 estimatedChangeInSemiMajorAxisDueToChangeInVelocity << " m" << std::endl;

    // Compute estimated change in eccentricity due to change in velocity
    // The same assumption as for the case above holds
    double estimatedChangeInEccentricityDueToChangeInVelocity = 2.0 * std::sqrt( estimatedKeplerianStateAtPreviousApoapsis_[ 0 ] *
            ( 1.0 - std::pow( estimatedKeplerianStateAtPreviousApoapsis_[ 1 ], 2 ) ) / planetaryGravitationalParameter_ ) *
            estimatedChangeInVelocity;
    std::cout << "Estimated Change in Eccentricity: " <<
                 estimatedChangeInEccentricityDueToChangeInVelocity << std::endl;

<<<<<<< HEAD
    // Get estimated chagne in semi-major axis from estimated Keplerian state and find estimated error in semi-major axis
    double estimatedChangeInEccentricityFromKeplerianStateHistory =
            estimatedKeplerianStateAtNextApoapsis[ 1 ] - estimatedKeplerianStateAtPreviousApoapsis_[ 1 ];
    double estimatedErrorInEccentricity = estimatedChangeInEccentricityFromKeplerianStateHistory -
            estimatedChangeInEccentricityDueToChangeInVelocity;
    std::cout << "Estimated Error in Eccentricity: " << estimatedErrorInEccentricity << std::endl;

    // Combine errors to produce a vector of estimated error in Keplerian state
    Eigen::Vector6d estimatedErrorInKeplerianState = Eigen::Vector6d::Zero( );
    estimatedErrorInKeplerianState[ 0 ] = estimatedErrorInSemiMajorAxis;
    estimatedErrorInKeplerianState[ 1 ] = estimatedErrorInEccentricity;
    estimatedErrorInKeplerianState[ 5 ] = estimatedErrorInTrueAnomaly;
    historyOfEstimatedErrorsInKeplerianState_[ currentOrbitCounter_ ] = estimatedErrorInKeplerianState;

    // Compute updated estimate in Keplerian state at current time by removing the estimated error
    Eigen::Vector6d updatedCurrentKeplerianState = currentEstimatedKeplerianState_;
    updatedCurrentKeplerianState -= estimatedErrorInKeplerianState;

    // Update navigation system state estimates
    setCurrentEstimatedKeplerianState( updatedCurrentKeplerianState );

    // Correct history of Keplerian elements by removing error in true anomaly
    for ( std::map< double, Eigen::Vector6d >::iterator
          keplerianStateIterator = mapOfEstimatedKeplerianStatesBelowAtmosphericInterface.begin( );
          keplerianStateIterator != mapOfEstimatedKeplerianStatesBelowAtmosphericInterface.end( ); keplerianStateIterator++ )
    {
        keplerianStateIterator->second[ 5 ] -= estimatedErrorInTrueAnomaly;
    }
=======
    // Store estimated change in Keplerian elements
    Eigen::Vector6d estimatedChangeInKeplerianState = Eigen::Vector6d::Zero( );
    estimatedChangeInKeplerianState[ 0 ] = estimatedChangeInSemiMajorAxisDueToChangeInVelocity;
    estimatedChangeInKeplerianState[ 1 ] = estimatedChangeInEccentricityDueToChangeInVelocity;
    estimatedChangeInKeplerianState[ 5 ] = estimatedErrorInTrueAnomaly;
    historyOfEstimatedChangesInKeplerianState_[ currentOrbitCounter_ ] = estimatedChangeInKeplerianState;

    // Compute updated estimate in Keplerian state at current time by removing the estimated change in elements
    Eigen::Vector6d updatedCurrentKeplerianState;
    updatedCurrentKeplerianState.segment( 0, 2 ) = estimatedKeplerianStateAtPreviousApoapsis_.segment( 0, 2 );
    updatedCurrentKeplerianState.segment( 3, 4 ) = currentEstimatedKeplerianState_.segment( 3, 4 );
    updatedCurrentKeplerianState += estimatedChangeInKeplerianState;
    // the updated state is initially defined as the one with semi-major axis and eccentricity from the apoapsis before the
    // atmospheric pass and inclination, right ascension of ascending node, argument of periapsis and true anomaly from the
    // latest estimate; then the change in semi-major axis, eccentricity and true anomaly is added

    // Update navigation system state estimates
    std::cerr << "Periapse Time Estimation state correction is OFF." << std::endl;
//    setCurrentEstimatedKeplerianState( updatedCurrentKeplerianState );

//    // Correct history of Keplerian elements by removing error in true anomaly
//    for ( std::map< double, Eigen::Vector6d >::iterator
//          keplerianStateIterator = mapOfEstimatedKeplerianStatesBelowAtmosphericInterface.begin( );
//          keplerianStateIterator != mapOfEstimatedKeplerianStatesBelowAtmosphericInterface.end( ); keplerianStateIterator++ )
//    {
//        keplerianStateIterator->second[ 5 ] -= estimatedErrorInTrueAnomaly;
//    }
>>>>>>> d7f2b267
}

//! Function to run the Atmosphere Estimator (AE).
void NavigationSystem::runAtmosphereEstimator(
        const std::map< double, Eigen::Vector6d >& mapOfEstimatedKeplerianStatesBelowAtmosphericInterface,
        const std::vector< double >& vectorOfMeasuredAerodynamicAccelerationMagnitudeBelowAtmosphericInterface )
{
    // Inform user
    std::cout << std::endl << "Estimating Atmospheric Parameters." << std::endl;

    // Retrieve some physical parameters of the spacecraft
    double spacecraftMass = onboardBodyMap_.at( spacecraftName_ )->getBodyMass( );
    double referenceAerodynamicArea = onboardBodyMap_.at( spacecraftName_ )->getAerodynamicCoefficientInterface( )->getReferenceArea( );
    double dragCoefficient = onboardBodyMap_.at( spacecraftName_ )->getAerodynamicCoefficientInterface( )->getCurrentForceCoefficients( )[ 0 ];

    // Pre-allocate variables
    std::vector< double > vectorOfEstimatedAtmosphericDensitiesBelowAtmosphericInterface;
    std::vector< double > vectorOfEstimatedAltitudesBelowAtmosphericInterface;

    // Convert estimated aerodynamic acceleration to estimated atmospheric density and compute altitude below atmospheric interface
    unsigned int i = 0;
    double currentRadialDistance;
    for ( std::map< double, Eigen::Vector6d >::const_iterator
          keplerianStateIterator = mapOfEstimatedKeplerianStatesBelowAtmosphericInterface.begin( );
          keplerianStateIterator != mapOfEstimatedKeplerianStatesBelowAtmosphericInterface.end( ); keplerianStateIterator++, i++ )
    {
        currentRadialDistance = basic_astrodynamics::computeKeplerRadialDistance( keplerianStateIterator->second );
        if ( currentRadialDistance < reducedAtmosphericInterfaceRadius_ )
        {
            // Get estimated density
            vectorOfEstimatedAtmosphericDensitiesBelowAtmosphericInterface.push_back(
                        2.0 * spacecraftMass / referenceAerodynamicArea / dragCoefficient /
                        std::pow( basic_astrodynamics::computeKeplerOrbitalVelocity( keplerianStateIterator->second,
                                                                                     planetaryGravitationalParameter_ ), 2 ) *
                        vectorOfMeasuredAerodynamicAccelerationMagnitudeBelowAtmosphericInterface.at( i ) );

            // Get estimated altitude
            vectorOfEstimatedAltitudesBelowAtmosphericInterface.push_back( currentRadialDistance - planetaryRadius_ );
        }
    }

    // Only proceed if satellite flew below reduced atmospheric interface altitude
    if ( !vectorOfEstimatedAltitudesBelowAtmosphericInterface.empty( ) )
    {
        // Convert vectors to Eigen
        Eigen::VectorXd estimatedAtmosphericDensitiesBelowAtmosphericInterface =
                utilities::convertStlVectorToEigenVector( vectorOfEstimatedAtmosphericDensitiesBelowAtmosphericInterface );
        Eigen::VectorXd estimatedAltitudesBelowAtmosphericInterface =
                utilities::convertStlVectorToEigenVector( vectorOfEstimatedAltitudesBelowAtmosphericInterface );

        // If testing, store results so that they can be compared to MATLAB
        if ( navigationTesting_ )
        {
            input_output::writeMatrixToFile(
                        utilities::convertStlVectorToEigenVector( vectorOfMeasuredAerodynamicAccelerationMagnitudeBelowAtmosphericInterface ),
                        "acceleration.dat", 16, "PTE&AEResults/" );
            input_output::writeMatrixToFile( estimatedAtmosphericDensitiesBelowAtmosphericInterface, "density.dat", 16, "PTE&AEResults/" );
            input_output::writeMatrixToFile( estimatedAltitudesBelowAtmosphericInterface, "altitude.dat", 16, "PTE&AEResults/" );
        }

        // Find periapsis altitude
        double estimatedPeriapsisAltitude = estimatedAltitudesBelowAtmosphericInterface.minCoeff( );

        // Run least squares estimation process based on selected atmosphere model
        Eigen::VectorXd modelSpecificParameters;
        std::vector< double > vectorOfModelSpecificParameters;
        switch ( selectedOnboardAtmosphereModel_ )
        {
        case aerodynamics::exponential_atmosphere_model:
        case aerodynamics::three_wave_atmosphere_model:
        {
            // Compute information matrix
            Eigen::MatrixXd informationMatrix;
            informationMatrix.resize( estimatedAltitudesBelowAtmosphericInterface.rows( ), 2 );
            for ( unsigned int i = 0; i < estimatedAltitudesBelowAtmosphericInterface.rows( ); i++ )
            {
                informationMatrix.row( i ) << 1.0, estimatedPeriapsisAltitude - estimatedAltitudesBelowAtmosphericInterface[ i ];
            }

            // Use least squares polynomial fit
            Eigen::VectorXd logarithmOfEstimatedAtmosphericDensitiesBelowAtmosphericInterface =
                    estimatedAtmosphericDensitiesBelowAtmosphericInterface.array( ).log( );
            Eigen::Vector2d estimatedAtmosphereModelParameters = linear_algebra::performLeastSquaresAdjustmentFromInformationMatrix(
                        informationMatrix, logarithmOfEstimatedAtmosphericDensitiesBelowAtmosphericInterface,
                        estimatedAltitudesBelowAtmosphericInterface.array( ).pow( -2 ), false ).first;

            // Add reference altitude to list of parameters and revert from logarithmic space
            if ( selectedOnboardAtmosphereModel_ == aerodynamics::exponential_atmosphere_model )
            {
                // If the exponential model is selected, add only the two estimated parameters
                modelSpecificParameters.resize( 3 );
                modelSpecificParameters[ 0 ] = estimatedPeriapsisAltitude;
                modelSpecificParameters[ 1 ] = std::exp( estimatedAtmosphereModelParameters[ 0 ] );
                modelSpecificParameters[ 2 ] = 1.0 / estimatedAtmosphereModelParameters[ 1 ];
            }
            else if ( selectedOnboardAtmosphereModel_ == aerodynamics::three_wave_atmosphere_model )
            {
                // If the three-wave model is selected, also add the extra two parameters
                modelSpecificParameters.resize( 5 );
                modelSpecificParameters[ 0 ] = estimatedPeriapsisAltitude;
                modelSpecificParameters[ 1 ] = std::exp( estimatedAtmosphereModelParameters[ 0 ] );
                modelSpecificParameters[ 2 ] = 1.0 / estimatedAtmosphereModelParameters[ 1 ];
                modelSpecificParameters[ 3 ] = 1.0; // should be randomized
                modelSpecificParameters[ 4 ] = 0.0; // should depend on dust storms
            }
            break;
        }
        case aerodynamics::three_term_atmosphere_model:
        {
            // Initial estimate on atmosphere model parameters
            Eigen::Vector5d initialParameterEstimates;
            initialParameterEstimates << std::log( 2.424e-08 ), 1.0 / 6533.0, -1.0, 0.0, 0.0;

            // Use non-linear least squares to solve for optimal value of errors
            Eigen::Vector5d estimatedAtmosphereModelParameters = linear_algebra::nonLinearLeastSquaresFit(
                        boost::bind( &threeModelParametersEstimationFunction, _1, estimatedAltitudesBelowAtmosphericInterface,
                                     estimatedPeriapsisAltitude ),
                        initialParameterEstimates, estimatedAtmosphericDensitiesBelowAtmosphericInterface.array( ).log( ), 1e-6, 1e-5, 100 );

            // Add reference altitude to list of parameters and revert from logarithmic space
            modelSpecificParameters.resize( 6 );
            modelSpecificParameters[ 0 ] = estimatedPeriapsisAltitude;
            modelSpecificParameters[ 1 ] = std::exp( estimatedAtmosphereModelParameters[ 0 ] );
            modelSpecificParameters[ 2 ] = 1.0 / estimatedAtmosphereModelParameters[ 1 ];
            modelSpecificParameters.segment( 3, 3 ) = estimatedAtmosphereModelParameters.segment( 2, 3 );
            break;
        }
        }

        // Add values to hisotry
        historyOfEstimatedAtmosphereParameters_[ currentOrbitCounter_ ] = modelSpecificParameters;

        // Check that estimated atmospheric parameters make sense
        if ( ( modelSpecificParameters[ 1 ] < 0 ) || // density at zero altitude is negative
             ( modelSpecificParameters[ 2 ] < 0 ) ) // scale height is negative
        {
            // Inform user
            std::cerr << "Warning in atmosphere estimator. The estimated atmospheric parameters are not in line "
                         "with what is expected." << std::endl
                      << "Erroneous parameters are: " << modelSpecificParameters.transpose( ) << std::endl
                      << "Taking an average of the previous estimated values, instead." << std::endl;

            // Take average of all previous values
            modelSpecificParameters.setZero( );
            for ( std::map< unsigned int, Eigen::VectorXd >::const_iterator mapIterator = historyOfEstimatedAtmosphereParameters_.begin( );
                  mapIterator != historyOfEstimatedAtmosphereParameters_.end( ); mapIterator++ )
            {
                modelSpecificParameters += mapIterator->second;
            }
            modelSpecificParameters /= historyOfEstimatedAtmosphereParameters_.size( );
        }
        std::cout << "Atmosphere values: " << modelSpecificParameters.transpose( ) << std::endl;

        // Perform moving average if enough parameters are available
        unsigned int numberOfSamplesForMovingAverage = historyOfEstimatedAtmosphereParameters_.size( );
        if ( numberOfSamplesForMovingAverage > 1 )
        {
            // If the number is larger than the number of samples to be used, use limiting value
            if ( numberOfSamplesForMovingAverage > numberOfRequiredAtmosphereSamplesForInitiation_ )
            {
                atmosphereEstimatorInitialized_ = true;
                numberOfSamplesForMovingAverage = numberOfRequiredAtmosphereSamplesForInitiation_;
            }

            // Compute moving average
            unsigned int i = 0;
            for ( std::map< unsigned int, Eigen::VectorXd >::const_reverse_iterator
                  mapIterator = historyOfEstimatedAtmosphereParameters_.rbegin( );
                  mapIterator != historyOfEstimatedAtmosphereParameters_.rend( ); mapIterator++, i++ )
            {
                if ( ( i != 0 ) && ( i < numberOfSamplesForMovingAverage ) )
                {
                    modelSpecificParameters += mapIterator->second;
                }
            }
            modelSpecificParameters /= numberOfSamplesForMovingAverage;
        }
        vectorOfModelSpecificParameters = utilities::convertEigenVectorToStlVector( modelSpecificParameters );
        std::cout << "Averaged atmosphere values: " << modelSpecificParameters.transpose( ) << std::endl;

        // Update atmosphere settings of onboard body map
        onboardBodyMap_.at( planetName_ )->setAtmosphereModel(
                    boost::make_shared< aerodynamics::CustomConstantTemperatureAtmosphere >(
                        selectedOnboardAtmosphereModel_, 215.0, 197.0, 1.3, vectorOfModelSpecificParameters ) );
    }
    else
    {
        // Inform user
        std::cerr << "Warning in atmosphere estimator. No altitudes recorded below the atmospheric interface. "
                  << "Reduced atmospheric interface: " << ( reducedAtmosphericInterfaceRadius_ - planetaryRadius_ ) / 1.0e3 << " km. "
                  << "Lowest recorded altitude: " << utilities::convertStlVectorToEigenVector(
                         vectorOfEstimatedAltitudesBelowAtmosphericInterface ).minCoeff( ) / 1.0e3 << " km." << std::endl;
    }
}

//! Function to model the onboard system dynamics based on the simplified onboard model.
<<<<<<< HEAD
Eigen::Vector10d NavigationSystem::onboardSystemModel(
        const double currentTime, const Eigen::Vector10d& currentEstimatedState )
=======
Eigen::Vector9d NavigationSystem::onboardSystemModel(
        const double currentTime, const Eigen::Vector9d& currentNavigationFilterState,
        const boost::function< Eigen::Vector3d( ) >& accelerometerMeasurementFunction )
>>>>>>> d7f2b267
{
    TUDAT_UNUSED_PARAMETER( currentTime );

    // Declare state derivative vector
    Eigen::Vector10d currentStateDerivative = Eigen::Vector10d::Zero( );

    // Translational kinematics
    currentStateDerivative.segment( 0, 3 ) = currentNavigationFilterState.segment( cartesian_velocity_index, 3 );

    // Translational dynamics
<<<<<<< HEAD
    currentStateDerivative.segment( 3, 3 ) = getCurrentEstimatedTranslationalAcceleration(
                currentEstimatedState.segment( cartesian_position_index, 6 ), currentEstimatedState[ drag_coefficient_index ] );
=======
    currentStateDerivative.segment( 3, 3 ) =
            getCurrentEstimatedGravitationalTranslationalAcceleration( currentNavigationFilterState.segment( cartesian_position_index, 6 ) ) +
            removeErrorsFromInertialMeasurementUnitMeasurement( accelerometerMeasurementFunction( ),
                                                                currentNavigationFilterState.segment( accelerometer_bias_index, 3 ) );
>>>>>>> d7f2b267

    // Give output
    return currentStateDerivative;
}

//! Function to model the onboard measurements based on the simplified onboard model.
Eigen::Vector3d NavigationSystem::onboardMeasurementModel(
<<<<<<< HEAD
        const double currentTime, const Eigen::Vector10d& currentEstimatedState )
{
    TUDAT_UNUSED_PARAMETER( currentTime );

    // Declare output vector
    Eigen::Vector3d currentMeasurementVector;

    // Add terms due to accelerometer bias error
    currentMeasurementVector = currentEstimatedState.segment( 6, 3 );

    // Add terms due to aerodynamic acceleration
    currentMeasurementVector += getCurrentEstimatedNonGravitationalTranslationalAcceleration(
                currentEstimatedState.segment( cartesian_position_index, 6 ), currentEstimatedState[ drag_coefficient_index ] );

    // Give output
    return currentMeasurementVector;
}

//! Function to model the onboard system Jacobian based on the simplified onboard model.
Eigen::Matrix10d NavigationSystem::onboardSystemJacobian(
        const double currentTime, const Eigen::Vector10d& currentEstimatedState )
{
    TUDAT_UNUSED_PARAMETER( currentTime );
    TUDAT_UNUSED_PARAMETER( currentEstimatedState );
    updateOnboardModel( currentEstimatedState.segment( cartesian_position_index, 6 ), currentEstimatedState[ drag_coefficient_index ] );
=======
        const double currentTime, const Eigen::Vector9d& currentNavigationFilterState )
{
    TUDAT_UNUSED_PARAMETER( currentTime );

    // Return radial vector
    return currentNavigationFilterState.segment( cartesian_position_index, 3 );
}

//! Function to model the onboard system Jacobian based on the simplified onboard model.
Eigen::Matrix9d NavigationSystem::onboardSystemJacobian(
        const double currentTime, const Eigen::Vector9d& currentNavigationFilterState )
{
    TUDAT_UNUSED_PARAMETER( currentTime );
    TUDAT_UNUSED_PARAMETER( currentNavigationFilterState );
>>>>>>> d7f2b267

    // Declare Jacobian matrix and set to zero
    Eigen::Matrix10d currentSystemJacobian = Eigen::Matrix10d::Zero( );

    // Add terms due to velocity
    currentSystemJacobian( 0, 3 ) = 1.0;
    currentSystemJacobian( 1, 4 ) = 1.0;
    currentSystemJacobian( 2, 5 ) = 1.0;

    // Add terms due to spherical harmonics acceleration
    currentSystemJacobian.block( 3, 0, 3, 3 ) = onboardGravitationalAccelerationPartials_->getCurrentSphericalHarmonicsAccelerationPartial( );

    // Add terms due to aerodynamic acceleration
    currentSystemJacobian.block( 3, 0, 3, 6 ) += onboardAerodynamicAccelerationPartials_->getCurrentAerodynamicAccelerationPartial( );
<<<<<<< HEAD
    currentSystemJacobian.block( 3, 9, 3, 1 ) +=
            onboardAerodynamicAccelerationPartials_->getCurrentAerodynamicAccelerationPartialWrtDragCoefficient( );
=======

    // Add terms due to accelerometer bias error
    currentSystemJacobian( 3, 6 ) = 1.0;
    currentSystemJacobian( 4, 7 ) = 1.0;
    currentSystemJacobian( 5, 8 ) = 1.0;
>>>>>>> d7f2b267

    // Give output
    return currentSystemJacobian;
}

//! Function to model the onboard measurements Jacobian based on the simplified onboard model.
<<<<<<< HEAD
Eigen::Matrix< double, 3, 10 > NavigationSystem::onboardMeasurementJacobian(
        const double currentTime, const Eigen::Vector10d& currentEstimatedState )
{
    TUDAT_UNUSED_PARAMETER( currentTime );
    TUDAT_UNUSED_PARAMETER( currentEstimatedState );
    updateOnboardModel( currentEstimatedState.segment( cartesian_position_index, 6 ), currentEstimatedState[ drag_coefficient_index ] );
=======
Eigen::Matrix< double, 3, 9 > NavigationSystem::onboardMeasurementJacobian(
        const double currentTime, const Eigen::Vector9d& currentNavigationFilterState )
{
    TUDAT_UNUSED_PARAMETER( currentTime );
    TUDAT_UNUSED_PARAMETER( currentNavigationFilterState );
>>>>>>> d7f2b267

    // Declare Jacobian matrix and set to zero
    Eigen::Matrix< double, 3, 10 > currentMeasurementJacobian = Eigen::Matrix< double, 3, 10 >::Zero( );

<<<<<<< HEAD
    // Add terms due to aerodynamic acceleration
    currentMeasurementJacobian.block( 0, 0, 3, 6 ) += onboardAerodynamicAccelerationPartials_->getCurrentAerodynamicAccelerationPartial( );
    currentMeasurementJacobian.block( 0, 9, 3, 1 ) +=
            onboardAerodynamicAccelerationPartials_->getCurrentAerodynamicAccelerationPartialWrtDragCoefficient( );

    // Add terms due to accelerometer bias error
    currentMeasurementJacobian( 0, 6 ) = 1.0;
    currentMeasurementJacobian( 1, 7 ) = 1.0;
    currentMeasurementJacobian( 2, 8 ) = 1.0;
=======
    // Add terms due to position
    currentMeasurementJacobian.block( 0, 0, 3, 3 ).setIdentity( );
>>>>>>> d7f2b267

    // Give output
    return currentMeasurementJacobian;
}

} // namespace system_models

} // namespace tudat<|MERGE_RESOLUTION|>--- conflicted
+++ resolved
@@ -32,20 +32,13 @@
 }
 
 //! Function to create navigation objects for onboard state estimation.
-<<<<<<< HEAD
 void NavigationSystem::createNavigationSystemObjects( const unsigned int saveFrequency )
-=======
-void NavigationSystem::createNavigationSystemObjects(
-        const unsigned int saveFrequency,
-        const boost::function< Eigen::Vector3d( ) >& accelerometerMeasurementFunction )
->>>>>>> d7f2b267
 {
     // Create filter object
     switch ( navigationFilterSettings_->filteringTechnique_ )
     {
     case filters::extended_kalman_filter:
     {
-<<<<<<< HEAD
         navigationFilter_ = filters::createFilter< double, double >( navigationFilterSettings_,
                                                                      boost::bind( &NavigationSystem::onboardSystemModel, this, _1, _2 ),
                                                                      boost::bind( &NavigationSystem::onboardMeasurementModel, this, _1, _2 ),
@@ -53,24 +46,13 @@
                                                                      boost::lambda::constant( Eigen::Matrix10d::Identity( ) ),
                                                                      boost::bind( &NavigationSystem::onboardMeasurementJacobian, this, _1, _2 ),
                                                                      boost::lambda::constant( Eigen::Matrix3d::Identity( ) ) );
-=======
-        navigationFilter_ = filters::createFilter< double, double >(
-                    navigationFilterSettings_,
-                    boost::bind( &NavigationSystem::onboardSystemModel, this, _1, _2, accelerometerMeasurementFunction ),
-                    boost::bind( &NavigationSystem::onboardMeasurementModel, this, _1, _2 ),
-                    boost::bind( &NavigationSystem::onboardSystemJacobian, this, _1, _2 ),
-                    boost::lambda::constant( Eigen::Matrix9d::Identity( ) ),
-                    boost::bind( &NavigationSystem::onboardMeasurementJacobian, this, _1, _2 ),
-                    boost::lambda::constant( Eigen::Matrix3d::Identity( ) ) );
->>>>>>> d7f2b267
         break;
     }
     case filters::unscented_kalman_filter:
     {
-        navigationFilter_ = filters::createFilter< double, double >(
-                    navigationFilterSettings_,
-                    boost::bind( &NavigationSystem::onboardSystemModel, this, _1, _2, accelerometerMeasurementFunction ),
-                    boost::bind( &NavigationSystem::onboardMeasurementModel, this, _1, _2 ) );
+        navigationFilter_ = filters::createFilter< double, double >( navigationFilterSettings_,
+                                                                     boost::bind( &NavigationSystem::onboardSystemModel, this, _1, _2 ),
+                                                                     boost::bind( &NavigationSystem::onboardMeasurementModel, this, _1, _2 ) );
         break;
     }
     default:
@@ -86,12 +68,8 @@
 
     // Retrieve navigation filter step size and estimated state
     navigationRefreshStepSize_ = navigationFilter_->getFilteringStepSize( );
-<<<<<<< HEAD
-    atmosphericNavigationRefreshStepSize_ = navigationRefreshStepSize_ / 20.0;
-    Eigen::Vector10d initialEstimatedState = navigationFilter_->getCurrentStateEstimate( );
-=======
-    Eigen::Vector9d initialNavigationFilterState = navigationFilter_->getCurrentStateEstimate( );
-
+    Eigen::Vector10d initialNavigationFilterState.segment = navigationFilter_->getCurrentStateEstimate( );
+    
     // Set atmospheric phase step size
     double areaBisectionTimeRelativeTolerance;
     if ( navigationTesting_ )
@@ -104,7 +82,6 @@
         atmosphericNavigationRefreshStepSize_ = navigationRefreshStepSize_ / 5.0;
         areaBisectionTimeRelativeTolerance = 2.0 * atmosphericNavigationRefreshStepSize_ / currentTime_;
     }
->>>>>>> d7f2b267
 
     // Set initial translational state
     setCurrentEstimatedCartesianState( initialNavigationFilterState.segment( cartesian_position_index, 6 ) );
@@ -395,36 +372,6 @@
     std::cout << "Estimated Change in Eccentricity: " <<
                  estimatedChangeInEccentricityDueToChangeInVelocity << std::endl;
 
-<<<<<<< HEAD
-    // Get estimated chagne in semi-major axis from estimated Keplerian state and find estimated error in semi-major axis
-    double estimatedChangeInEccentricityFromKeplerianStateHistory =
-            estimatedKeplerianStateAtNextApoapsis[ 1 ] - estimatedKeplerianStateAtPreviousApoapsis_[ 1 ];
-    double estimatedErrorInEccentricity = estimatedChangeInEccentricityFromKeplerianStateHistory -
-            estimatedChangeInEccentricityDueToChangeInVelocity;
-    std::cout << "Estimated Error in Eccentricity: " << estimatedErrorInEccentricity << std::endl;
-
-    // Combine errors to produce a vector of estimated error in Keplerian state
-    Eigen::Vector6d estimatedErrorInKeplerianState = Eigen::Vector6d::Zero( );
-    estimatedErrorInKeplerianState[ 0 ] = estimatedErrorInSemiMajorAxis;
-    estimatedErrorInKeplerianState[ 1 ] = estimatedErrorInEccentricity;
-    estimatedErrorInKeplerianState[ 5 ] = estimatedErrorInTrueAnomaly;
-    historyOfEstimatedErrorsInKeplerianState_[ currentOrbitCounter_ ] = estimatedErrorInKeplerianState;
-
-    // Compute updated estimate in Keplerian state at current time by removing the estimated error
-    Eigen::Vector6d updatedCurrentKeplerianState = currentEstimatedKeplerianState_;
-    updatedCurrentKeplerianState -= estimatedErrorInKeplerianState;
-
-    // Update navigation system state estimates
-    setCurrentEstimatedKeplerianState( updatedCurrentKeplerianState );
-
-    // Correct history of Keplerian elements by removing error in true anomaly
-    for ( std::map< double, Eigen::Vector6d >::iterator
-          keplerianStateIterator = mapOfEstimatedKeplerianStatesBelowAtmosphericInterface.begin( );
-          keplerianStateIterator != mapOfEstimatedKeplerianStatesBelowAtmosphericInterface.end( ); keplerianStateIterator++ )
-    {
-        keplerianStateIterator->second[ 5 ] -= estimatedErrorInTrueAnomaly;
-    }
-=======
     // Store estimated change in Keplerian elements
     Eigen::Vector6d estimatedChangeInKeplerianState = Eigen::Vector6d::Zero( );
     estimatedChangeInKeplerianState[ 0 ] = estimatedChangeInSemiMajorAxisDueToChangeInVelocity;
@@ -442,17 +389,15 @@
     // latest estimate; then the change in semi-major axis, eccentricity and true anomaly is added
 
     // Update navigation system state estimates
-    std::cerr << "Periapse Time Estimation state correction is OFF." << std::endl;
-//    setCurrentEstimatedKeplerianState( updatedCurrentKeplerianState );
-
-//    // Correct history of Keplerian elements by removing error in true anomaly
-//    for ( std::map< double, Eigen::Vector6d >::iterator
-//          keplerianStateIterator = mapOfEstimatedKeplerianStatesBelowAtmosphericInterface.begin( );
-//          keplerianStateIterator != mapOfEstimatedKeplerianStatesBelowAtmosphericInterface.end( ); keplerianStateIterator++ )
-//    {
-//        keplerianStateIterator->second[ 5 ] -= estimatedErrorInTrueAnomaly;
-//    }
->>>>>>> d7f2b267
+    setCurrentEstimatedKeplerianState( updatedCurrentKeplerianState );
+
+    // Correct history of Keplerian elements by removing error in true anomaly
+    for ( std::map< double, Eigen::Vector6d >::iterator
+          keplerianStateIterator = mapOfEstimatedKeplerianStatesBelowAtmosphericInterface.begin( );
+          keplerianStateIterator != mapOfEstimatedKeplerianStatesBelowAtmosphericInterface.end( ); keplerianStateIterator++ )
+    {
+        keplerianStateIterator->second[ 5 ] -= estimatedErrorInTrueAnomaly;
+    }
 }
 
 //! Function to run the Atmosphere Estimator (AE).
@@ -649,14 +594,8 @@
 }
 
 //! Function to model the onboard system dynamics based on the simplified onboard model.
-<<<<<<< HEAD
 Eigen::Vector10d NavigationSystem::onboardSystemModel(
-        const double currentTime, const Eigen::Vector10d& currentEstimatedState )
-=======
-Eigen::Vector9d NavigationSystem::onboardSystemModel(
-        const double currentTime, const Eigen::Vector9d& currentNavigationFilterState,
-        const boost::function< Eigen::Vector3d( ) >& accelerometerMeasurementFunction )
->>>>>>> d7f2b267
+        const double currentTime, const Eigen::Vector10d& currentNavigationFilterState )
 {
     TUDAT_UNUSED_PARAMETER( currentTime );
 
@@ -667,15 +606,8 @@
     currentStateDerivative.segment( 0, 3 ) = currentNavigationFilterState.segment( cartesian_velocity_index, 3 );
 
     // Translational dynamics
-<<<<<<< HEAD
     currentStateDerivative.segment( 3, 3 ) = getCurrentEstimatedTranslationalAcceleration(
-                currentEstimatedState.segment( cartesian_position_index, 6 ), currentEstimatedState[ drag_coefficient_index ] );
-=======
-    currentStateDerivative.segment( 3, 3 ) =
-            getCurrentEstimatedGravitationalTranslationalAcceleration( currentNavigationFilterState.segment( cartesian_position_index, 6 ) ) +
-            removeErrorsFromInertialMeasurementUnitMeasurement( accelerometerMeasurementFunction( ),
-                                                                currentNavigationFilterState.segment( accelerometer_bias_index, 3 ) );
->>>>>>> d7f2b267
+                currentNavigationFilterState.segment( cartesian_position_index, 6 ), currentNavigationFilterState[ drag_coefficient_index ] );
 
     // Give output
     return currentStateDerivative;
@@ -683,8 +615,7 @@
 
 //! Function to model the onboard measurements based on the simplified onboard model.
 Eigen::Vector3d NavigationSystem::onboardMeasurementModel(
-<<<<<<< HEAD
-        const double currentTime, const Eigen::Vector10d& currentEstimatedState )
+        const double currentTime, const Eigen::Vector10d& currentNavigationFilterState )
 {
     TUDAT_UNUSED_PARAMETER( currentTime );
 
@@ -704,27 +635,10 @@
 
 //! Function to model the onboard system Jacobian based on the simplified onboard model.
 Eigen::Matrix10d NavigationSystem::onboardSystemJacobian(
-        const double currentTime, const Eigen::Vector10d& currentEstimatedState )
+        const double currentTime, const Eigen::Vector10d& currentNavigationFilterState )
 {
     TUDAT_UNUSED_PARAMETER( currentTime );
-    TUDAT_UNUSED_PARAMETER( currentEstimatedState );
-    updateOnboardModel( currentEstimatedState.segment( cartesian_position_index, 6 ), currentEstimatedState[ drag_coefficient_index ] );
-=======
-        const double currentTime, const Eigen::Vector9d& currentNavigationFilterState )
-{
-    TUDAT_UNUSED_PARAMETER( currentTime );
-
-    // Return radial vector
-    return currentNavigationFilterState.segment( cartesian_position_index, 3 );
-}
-
-//! Function to model the onboard system Jacobian based on the simplified onboard model.
-Eigen::Matrix9d NavigationSystem::onboardSystemJacobian(
-        const double currentTime, const Eigen::Vector9d& currentNavigationFilterState )
-{
-    TUDAT_UNUSED_PARAMETER( currentTime );
-    TUDAT_UNUSED_PARAMETER( currentNavigationFilterState );
->>>>>>> d7f2b267
+    updateOnboardModel( currentNavigationFilterState.segment( cartesian_position_index, 6 ), currentNavigationFilterState[ drag_coefficient_index ] );
 
     // Declare Jacobian matrix and set to zero
     Eigen::Matrix10d currentSystemJacobian = Eigen::Matrix10d::Zero( );
@@ -735,45 +649,28 @@
     currentSystemJacobian( 2, 5 ) = 1.0;
 
     // Add terms due to spherical harmonics acceleration
-    currentSystemJacobian.block( 3, 0, 3, 3 ) = onboardGravitationalAccelerationPartials_->getCurrentSphericalHarmonicsAccelerationPartial( );
+    currentSystemJacobian.block( 3, 0, 3, 3 ) +=
+            onboardGravitationalAccelerationPartials_->getCurrentSphericalHarmonicsAccelerationPartial( );
 
     // Add terms due to aerodynamic acceleration
     currentSystemJacobian.block( 3, 0, 3, 6 ) += onboardAerodynamicAccelerationPartials_->getCurrentAerodynamicAccelerationPartial( );
-<<<<<<< HEAD
     currentSystemJacobian.block( 3, 9, 3, 1 ) +=
             onboardAerodynamicAccelerationPartials_->getCurrentAerodynamicAccelerationPartialWrtDragCoefficient( );
-=======
-
-    // Add terms due to accelerometer bias error
-    currentSystemJacobian( 3, 6 ) = 1.0;
-    currentSystemJacobian( 4, 7 ) = 1.0;
-    currentSystemJacobian( 5, 8 ) = 1.0;
->>>>>>> d7f2b267
 
     // Give output
     return currentSystemJacobian;
 }
 
 //! Function to model the onboard measurements Jacobian based on the simplified onboard model.
-<<<<<<< HEAD
 Eigen::Matrix< double, 3, 10 > NavigationSystem::onboardMeasurementJacobian(
-        const double currentTime, const Eigen::Vector10d& currentEstimatedState )
+        const double currentTime, const Eigen::Vector10d& currentNavigationFilterState )
 {
     TUDAT_UNUSED_PARAMETER( currentTime );
-    TUDAT_UNUSED_PARAMETER( currentEstimatedState );
-    updateOnboardModel( currentEstimatedState.segment( cartesian_position_index, 6 ), currentEstimatedState[ drag_coefficient_index ] );
-=======
-Eigen::Matrix< double, 3, 9 > NavigationSystem::onboardMeasurementJacobian(
-        const double currentTime, const Eigen::Vector9d& currentNavigationFilterState )
-{
-    TUDAT_UNUSED_PARAMETER( currentTime );
-    TUDAT_UNUSED_PARAMETER( currentNavigationFilterState );
->>>>>>> d7f2b267
+    updateOnboardModel( currentNavigationFilterState.segment( cartesian_position_index, 6 ), currentNavigationFilterState[ drag_coefficient_index ] );
 
     // Declare Jacobian matrix and set to zero
     Eigen::Matrix< double, 3, 10 > currentMeasurementJacobian = Eigen::Matrix< double, 3, 10 >::Zero( );
 
-<<<<<<< HEAD
     // Add terms due to aerodynamic acceleration
     currentMeasurementJacobian.block( 0, 0, 3, 6 ) += onboardAerodynamicAccelerationPartials_->getCurrentAerodynamicAccelerationPartial( );
     currentMeasurementJacobian.block( 0, 9, 3, 1 ) +=
@@ -783,10 +680,6 @@
     currentMeasurementJacobian( 0, 6 ) = 1.0;
     currentMeasurementJacobian( 1, 7 ) = 1.0;
     currentMeasurementJacobian( 2, 8 ) = 1.0;
-=======
-    // Add terms due to position
-    currentMeasurementJacobian.block( 0, 0, 3, 3 ).setIdentity( );
->>>>>>> d7f2b267
 
     // Give output
     return currentMeasurementJacobian;
