--- conflicted
+++ resolved
@@ -66,11 +66,7 @@
         // Create root-finder object for bisection of periapsis altitude
         // The values inserted are the tolerance in independent value (i.e., the percentage corresponding to 100 m difference at
         // 100 km altitude) and the maximum number of iterations (i.e., 10 iterations)
-<<<<<<< HEAD
-        altitudeBisectionRootFinder_ = boost::make_shared< root_finders::BisectionCore< double > >( 0.1 / 100.0, 10 );
-=======
         altitudeBisectionRootFinder_ = boost::make_shared< root_finders::BisectionCore< double > >( 0.1 / 100.0, 25 );
->>>>>>> ea339b50
     }
 
     //! Destructor.
@@ -286,11 +282,7 @@
         // Create root-finder object for bisection of maneuver magnitude estimate
         // The values inserted are the tolerance in independent value (i.e., the percentage corresponding to 100 m difference at
         // 100 km altitude) and the maximum number of iterations (i.e., 10 iterations)
-<<<<<<< HEAD
-        maneuverBisectionRootFinder_ = boost::make_shared< root_finders::BisectionCore< double > >( 0.1 / 100.0, 10 );
-=======
         maneuverBisectionRootFinder_ = boost::make_shared< root_finders::BisectionCore< double > >( 0.1 / 100.0, 25 );
->>>>>>> ea339b50
 
         // Set values to their initial conditions
         periapsisAltitudeScaling_ = TUDAT_NAN;
@@ -322,11 +314,7 @@
         // Create propagation function
         statePropagationFunction_ = statePropagationFunction;
 
-<<<<<<< HEAD
-        // Create corridor estimator
-=======
         // Create corridor estimator object
->>>>>>> ea339b50
         corridorEstimator_ = boost::make_shared< CorridorEstimator >( maximumAllowedHeatRate_, maximumAllowedHeatLoad_,
                                                                       minimumAllowedDynamicPressure_, minimumAllowedLifetime_,
                                                                       std::make_pair( 90.0e3, 130.0e3 ),
