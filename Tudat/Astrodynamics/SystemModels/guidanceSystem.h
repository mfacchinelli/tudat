--- conflicted
+++ resolved
@@ -126,16 +126,11 @@
         {
             detectedAerobrakingPhase = walk_out_phase;
         }
-<<<<<<< HEAD
-//        std::cerr << "Periapsis altitude scaling OFF." << std::endl;
-//        periapsisAltitudeScaling_ = 1.0;
-=======
         if ( propagators::IMAN_RMS_ANALYSIS )
         {
             std::cerr << "Periapsis altitude scaling OFF." << std::endl;
             periapsisAltitudeScaling_ = 1.0;
         }
->>>>>>> beb13eed
 
         // Check whether aerobraking is complete
         double predictedPeriapsisRadius = computeCurrentFirstOrderEstimatedPeriapsisRadius( currentEstimatedKeplerianState );
