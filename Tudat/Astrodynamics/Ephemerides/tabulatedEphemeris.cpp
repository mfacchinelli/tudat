--- conflicted
+++ resolved
@@ -121,10 +121,7 @@
 }
 
 
-<<<<<<< HEAD
-=======
 //! Function to check whether an ephemeris is a (type of) tabulated ephemeris
->>>>>>> 1e40c897
 bool isTabulatedEphemeris( const boost::shared_ptr< Ephemeris > ephemeris )
 {
     bool objectIsTabulated = 0;
