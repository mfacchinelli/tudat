--- conflicted
+++ resolved
@@ -273,18 +273,12 @@
                     }
                     TUDAT_CHECK_MATRIX_CLOSE_FRACTION(
                                 currentParameterPartial, ( numericalPartialsWrtDoubleParameters[ i ] ), tolerance );
-<<<<<<< HEAD
-                    std::cout<<"Parameter partial "<<std::endl<<
-                           currentParameterPartial<<std::endl<<numericalPartialsWrtDoubleParameters[ i ]<<std::endl<<
-                           currentParameterPartial - numericalPartialsWrtDoubleParameters[ i ]<<std::endl<<std::endl;
-=======
+
                     std::cout<<"PARTIALS BB: "<<i<<" "<<std::endl<<
                                currentParameterPartial<<std::endl<<
                                numericalPartialsWrtDoubleParameters[ i ]<<std::endl<<
                                ( currentParameterPartial - numericalPartialsWrtDoubleParameters[ i ] ).cwiseQuotient( numericalPartialsWrtDoubleParameters[ i ] )<<" "<<tolerance<<std::endl<<std::endl;
 
-
->>>>>>> 72768819
                 }
             }
 
@@ -324,18 +318,12 @@
                     }
                     TUDAT_CHECK_MATRIX_CLOSE_FRACTION(
                                 ( currentParameterPartial ), ( numericalPartialsWrtVectorParameters[ i ] ), tolerance );
-<<<<<<< HEAD
-                    std::cout<<"Parameter partial "<<std::endl<<
-                           currentParameterPartial<<std::endl<<numericalPartialsWrtVectorParameters[ i ]<<std::endl<<
-                           currentParameterPartial - numericalPartialsWrtVectorParameters[ i ]<<std::endl<<std::endl;
-=======
+
                     std::cout<<"PARTIALS B: "<<i<<" "<<std::endl<<
                                currentParameterPartial<<std::endl<<
                                numericalPartialsWrtVectorParameters[ i ]<<std::endl<<
                                ( currentParameterPartial - numericalPartialsWrtVectorParameters[ i ] ).cwiseQuotient( numericalPartialsWrtVectorParameters[ i ] )<<" "<<tolerance<<std::endl<<std::endl;
 
-
->>>>>>> 72768819
                 }
             }
         }
