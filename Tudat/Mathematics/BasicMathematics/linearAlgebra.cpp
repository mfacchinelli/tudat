/*    Copyright (c) 2010-2018, Delft University of Technology
 *    All rigths reserved
 *
 *    This file is part of the Tudat. Redistribution and use in source and
 *    binary forms, with or without modification, are permitted exclusively
 *    under the terms of the Modified BSD license. You should have received
 *    a copy of the license with this file. If not, please or visit:
 *    http://tudat.tudelft.nl/LICENSE.
 *
 */

#include <cmath>

#include <Eigen/LU>

#include "Tudat/Mathematics/BasicMathematics/linearAlgebra.h"
#include "Tudat/Basics/utilities.h"

namespace tudat
{

namespace linear_algebra
{

//! Function to put a quaternion in 'vector format', e.g. a Vector4d with entries (w,x,y,z) of the quaternion
Eigen::Vector4d convertQuaternionToVectorFormat( const Eigen::Quaterniond& quaternion )
{
    Eigen::Vector4d vector;

    vector( 0 ) = quaternion.w( );
    vector( 1 ) = quaternion.x( );
    vector( 2 ) = quaternion.y( );
    vector( 3 ) = quaternion.z( );

    return vector;
}

<<<<<<< HEAD
//! Compute direction cosine matrix from quaternion
Eigen::Matrix3d computeDirectionCosineMatrixFromQuaternions(
        const Eigen::Vector4d& quaternionsAsVector, const bool returnInverseRotationMatrix )
{
    // Convert vector to quaternion
    Eigen::Quaterniond quaternionsAsQuaternion;
    quaternionsAsQuaternion.w( ) = quaternionsAsVector( 0 );
    quaternionsAsQuaternion.x( ) = quaternionsAsVector( 1 );
    quaternionsAsQuaternion.y( ) = quaternionsAsVector( 2 );
    quaternionsAsQuaternion.z( ) = quaternionsAsVector( 3 );

    // Compute direction cosine matrix
    Eigen::Matrix3d directionCosineMatrix = quaternionsAsQuaternion.normalized( ).toRotationMatrix( );

    // Return DCM based on inverse flag
    if ( !returnInverseRotationMatrix )
    {
        directionCosineMatrix = directionCosineMatrix.transpose( ); // note that by defaults the transformation is already transposed
    }
    return directionCosineMatrix;
}
=======
Eigen::Quaterniond getQuaternionFromVectorFormat( const Eigen::Vector4d& vector )
{
    Eigen::Quaterniond quaternion;

    quaternion.w( ) = vector( 0 );
    quaternion.x( ) = vector( 1 );
    quaternion.y( ) = vector( 2 );
    quaternion.z( ) = vector( 3 );

    return quaternion;
}

>>>>>>> fa050b78

//! Function that returns that 'cross-product matrix'
Eigen::Matrix3d getCrossProductMatrix( const Eigen::Vector3d& vector )
{
    Eigen::Matrix3d crossProductMatrix = Eigen::Matrix3d::Zero( );
    crossProductMatrix( 1, 0 ) = vector.z( );
    crossProductMatrix( 0, 1 ) = -vector.z( );
    crossProductMatrix( 2, 0 ) = -vector.y( );
    crossProductMatrix( 0, 2 ) = vector.y( );
    crossProductMatrix( 2, 1 ) = vector.x( );
    crossProductMatrix( 1, 2 ) = -vector.x( );
    return crossProductMatrix;
}

//! Compute cosine of the angle between two vectors.
double computeCosineOfAngleBetweenVectors( const Eigen::VectorXd& vector0,
                                           const Eigen::VectorXd& vector1 )
{
    if( !( vector0.size( ) == vector1.size( ) ) )
    {
        throw std::runtime_error( "Error when computing angle between vectors; size is incompatible" );
    }

    // Get the cosine of the angle by dotting the normalized vectors.
    double dotProductOfNormalizedVectors = vector0.normalized( ).dot( vector1.normalized( ) );

    // Explicitly define the extreme cases, which can give problems with the acos function.
    if ( dotProductOfNormalizedVectors >= 1.0 )
    {
        return 1.0;
    }

    else if ( dotProductOfNormalizedVectors <= -1.0 )
    {
        return -1.0;
    }
    // Determine the actual angle.
    else
    {
        return dotProductOfNormalizedVectors;
    }
}

//! Compute angle between two vectors.
double computeAngleBetweenVectors( const Eigen::VectorXd& vector0, const Eigen::VectorXd& vector1 )
{
    // Determine the cosine of the angle by using another routine.
    double dotProductOfNormalizedVectors = computeCosineOfAngleBetweenVectors( vector0, vector1 );

    // Return arccosine of the above, which is effectively the angle.
    return std::acos( dotProductOfNormalizedVectors );
}

//! Computes norm of the the difference between two 3d vectors.
double computeNormOfVectorDifference( const Eigen::Vector3d& vector0,
                                      const Eigen::Vector3d& vector1 )
{
    return ( vector0 - vector1 ).norm( );
}

//! Computes the norm of a 3d vector
double getVectorNorm( const Eigen::Vector3d& vector )
{
    return vector.norm( );
}

Eigen::Vector3d evaluateSecondBlockInStateVector(
        const boost::function< Eigen::Vector6d( const double ) > stateFunction,
        const double time )
{
    return stateFunction( time ).segment( 3, 3 );
}

//! Computes the norm of a 3d vector from a vector-returning function.
double getVectorNormFromFunction( const boost::function< Eigen::Vector3d( ) > vectorFunction )
{
    return getVectorNorm( vectorFunction( ) );
}

//! Function to calculate the jacobian of a normalized vector, from the partial of the unnormalized vector.
Eigen::Matrix3d calculatePartialOfNormalizedVector( const Eigen::Matrix3d& partialOfUnnormalizedVector,
                                                    const Eigen::Vector3d& unnormalizedVector )
{
    double normOfVector = unnormalizedVector.norm( );

    return ( Eigen::Matrix3d::Identity( ) / normOfVector - unnormalizedVector * unnormalizedVector.transpose( ) /
             ( normOfVector * normOfVector * normOfVector ) ) * partialOfUnnormalizedVector;
}

//! Function to compute the root mean square value of the entries in an Eigen vector
double getVectorEntryRootMeanSquare( const Eigen::VectorXd& inputVector )
{
    // Calculate RMS for vector
    double vectorRms = 0.0;
    for( int i = 0; i < inputVector.rows( ); i++ )
    {
        vectorRms += inputVector( i ) * inputVector( i );
    }
    vectorRms = std::sqrt( vectorRms / inputVector.rows( ) );

    return vectorRms;
}

void computePartialDerivativeOfRotationMatrixWrtQuaternion(
        const Eigen::Vector4d quaternionVector,
        std::vector< Eigen::Matrix3d >& partialDerivatives )
{
    partialDerivatives[ 0 ]<< quaternionVector( 0 ), -quaternionVector( 3 ), quaternionVector( 2 ),
            quaternionVector( 3 ), quaternionVector( 0 ), -quaternionVector( 1 ),
            -quaternionVector( 2 ), quaternionVector( 1 ), quaternionVector( 0 );
     partialDerivatives[ 0 ] *= 2.0;

    partialDerivatives[ 1 ]<< quaternionVector( 1 ), quaternionVector( 2 ), quaternionVector( 3 ),
            quaternionVector( 2 ), -quaternionVector( 1 ), -quaternionVector( 0 ),
            quaternionVector( 3 ), quaternionVector( 0 ), -quaternionVector( 1 );
    partialDerivatives[ 1 ] *= 2.0;

    partialDerivatives[ 2 ]<< -quaternionVector( 2 ), quaternionVector( 1 ), quaternionVector( 0 ),
            quaternionVector( 1 ), quaternionVector( 2 ), quaternionVector( 3 ),
            -quaternionVector( 0 ), quaternionVector( 3 ), -quaternionVector( 2 );
    partialDerivatives[ 2 ] *= 2.0;

    partialDerivatives[ 3 ]<< -quaternionVector( 3 ), -quaternionVector( 0 ), quaternionVector( 1 ),
            quaternionVector( 0 ), -quaternionVector( 3 ), quaternionVector( 2 ),
            quaternionVector( 1 ), quaternionVector( 2 ), quaternionVector( 3 );
    partialDerivatives[ 3 ] *= 2.0;

}


} // namespace linear_algebra

} // namespace tudat<|MERGE_RESOLUTION|>--- conflicted
+++ resolved
@@ -35,7 +35,19 @@
     return vector;
 }
 
-<<<<<<< HEAD
+//! Function to get a quaternion from 'vector format', e.g. a Vector4d with entries (w,x,y,z) of the quaternion
+Eigen::Quaterniond getQuaternionFromVectorFormat( const Eigen::Vector4d& vector )
+{
+    Eigen::Quaterniond quaternion;
+
+    quaternion.w( ) = vector( 0 );
+    quaternion.x( ) = vector( 1 );
+    quaternion.y( ) = vector( 2 );
+    quaternion.z( ) = vector( 3 );
+
+    return quaternion;
+}
+
 //! Compute direction cosine matrix from quaternion
 Eigen::Matrix3d computeDirectionCosineMatrixFromQuaternions(
         const Eigen::Vector4d& quaternionsAsVector, const bool returnInverseRotationMatrix )
@@ -57,20 +69,6 @@
     }
     return directionCosineMatrix;
 }
-=======
-Eigen::Quaterniond getQuaternionFromVectorFormat( const Eigen::Vector4d& vector )
-{
-    Eigen::Quaterniond quaternion;
-
-    quaternion.w( ) = vector( 0 );
-    quaternion.x( ) = vector( 1 );
-    quaternion.y( ) = vector( 2 );
-    quaternion.z( ) = vector( 3 );
-
-    return quaternion;
-}
-
->>>>>>> fa050b78
 
 //! Function that returns that 'cross-product matrix'
 Eigen::Matrix3d getCrossProductMatrix( const Eigen::Vector3d& vector )
