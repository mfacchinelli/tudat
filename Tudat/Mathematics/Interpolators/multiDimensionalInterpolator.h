--- conflicted
+++ resolved
@@ -224,11 +224,7 @@
                 {
                     // Throw exception
                     std::string errorMessage = "Error in interpolator, requesting data point outside of boundaries, requested data of dimension " +
-<<<<<<< HEAD
-                            boost::lexical_cast< std::string >( currentDimension ) + " at: " +
-=======
                             boost::lexical_cast< std::string >( currentDimension ) + " at " +
->>>>>>> 509d6979
                             boost::lexical_cast< std::string >( currentIndependentVariable ) + " but limit values are " +
                             boost::lexical_cast< std::string >( independentValues_.at( currentDimension ).front( ) ) + " and " +
                             boost::lexical_cast< std::string >( independentValues_.at( currentDimension ).back( ) );
@@ -239,11 +235,7 @@
                 {
                     // Warn user
                     std::string errorMessage = "Warning in interpolator, requesting data point outside of boundaries, requested data of dimension " +
-<<<<<<< HEAD
-                            boost::lexical_cast< std::string >( currentDimension ) + " at: " +
-=======
                             boost::lexical_cast< std::string >( currentDimension ) + " at " +
->>>>>>> 509d6979
                             boost::lexical_cast< std::string >( currentIndependentVariable ) + " but limit values are " +
                             boost::lexical_cast< std::string >( independentValues_.at( currentDimension ).front( ) ) + " and " +
                             boost::lexical_cast< std::string >( independentValues_.at( currentDimension ).back( ) ) + ", applying extrapolation instead.";
@@ -257,11 +249,7 @@
                     if ( boundaryHandling_.at( currentDimension ) == use_boundary_value_with_warning )
                     {
                         std::string errorMessage = "Warning in interpolator, requesting data point outside of boundaries, requested data of dimension " +
-<<<<<<< HEAD
-                                boost::lexical_cast< std::string >( currentDimension ) + " at: " +
-=======
                                 boost::lexical_cast< std::string >( currentDimension ) + " at " +
->>>>>>> 509d6979
                                 boost::lexical_cast< std::string >( currentIndependentVariable ) + " but limit values are " +
                                 boost::lexical_cast< std::string >( independentValues_.at( currentDimension ).front( ) ) + " and " +
                                 boost::lexical_cast< std::string >( independentValues_.at( currentDimension ).back( ) ) + ", taking boundary value instead.";
@@ -286,11 +274,7 @@
                     if ( boundaryHandling_.at( currentDimension ) == use_default_value_with_warning )
                     {
                         std::string errorMessage = "Warning in interpolator, requesting data point outside of boundaries, requested data of dimension " +
-<<<<<<< HEAD
-                                boost::lexical_cast< std::string >( currentDimension ) + " at: " +
-=======
                                 boost::lexical_cast< std::string >( currentDimension ) + " at " +
->>>>>>> 509d6979
                                 boost::lexical_cast< std::string >( currentIndependentVariable ) + " but limit values are " +
                                 boost::lexical_cast< std::string >( independentValues_.at( currentDimension ).front( ) ) + " and " +
                                 boost::lexical_cast< std::string >( independentValues_.at( currentDimension ).back( ) ) + ", taking default value instead.";
