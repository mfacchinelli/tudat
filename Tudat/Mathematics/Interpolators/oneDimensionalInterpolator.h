/*    Copyright (c) 2010-2018, Delft University of Technology
 *    All rigths reserved
 *
 *    This file is part of the Tudat. Redistribution and use in source and
 *    binary forms, with or without modification, are permitted exclusively
 *    under the terms of the Modified BSD license. You should have received
 *    a copy of the license with this file. If not, please or visit:
 *    http://tudat.tudelft.nl/LICENSE.
 *
 */

#ifndef TUDAT_ONE_DIMENSIONAL_INTERPOLATOR_H
#define TUDAT_ONE_DIMENSIONAL_INTERPOLATOR_H

#include <vector>
#include <iostream>

#include <boost/lexical_cast.hpp>
#include <boost/shared_ptr.hpp>

#include "Tudat/Mathematics/Interpolators/lookupScheme.h"
#include "Tudat/Mathematics/Interpolators/interpolator.h"

#include "Tudat/Basics/identityElements.h"

namespace tudat
{

namespace interpolators
{

//! Base class for interpolator with one independent variable.
/*!
 * Base class for the interpolators in one independent variable included in Tudat.
 * \tparam IndependentVariableType Type of independent variable(s)
 * \tparam IndependentVariableType Type of dependent variable
 */
template< typename IndependentVariableType, typename DependentVariableType >
class OneDimensionalInterpolator :
        public Interpolator< IndependentVariableType, DependentVariableType >
{

public:

    // Using statements to prevent having to put 'this' everywhere in the code.
    using Interpolator< IndependentVariableType, DependentVariableType >::interpolate;

    //! Constructor.
    /*!
     * Constructor.
     * \param boundaryHandling Boundary handling method in case independent variable is outside the
     *      specified range.
     * \param defaultExtrapolationValue Default value to be used for extrapolation, in case of use_default_value or
     *      use_default_value_with_warning as methods for boundaryHandling.
     */
    OneDimensionalInterpolator(
            const BoundaryInterpolationType boundaryHandling = extrapolate_at_boundary,
            const std::pair< DependentVariableType, DependentVariableType >& defaultExtrapolationValue =
            std::make_pair( IdentityElement< DependentVariableType >::getAdditionIdentity( ),
                            IdentityElement< DependentVariableType >::getAdditionIdentity( ) ) ):
        boundaryHandling_( boundaryHandling ), defaultExtrapolationValue_( defaultExtrapolationValue )
    { }

    //! Constructor.
    /*!
     * Constructor.
     * \param boundaryHandling Boundary handling method in case independent variable is outside the
     *      specified range.
     * \param defaultExtrapolationValue Default value to be used for extrapolation, in case of use_default_value or
     *      use_default_value_with_warning as methods for boundaryHandling.
     */
    OneDimensionalInterpolator(
            const BoundaryInterpolationType boundaryHandling,
            const DependentVariableType& defaultExtrapolationValue ):
        OneDimensionalInterpolator( boundaryHandling, std::make_pair( defaultExtrapolationValue, defaultExtrapolationValue ) )
    { }

    //! Destructor.
    /*!
     * Destructor.
     */
    virtual ~OneDimensionalInterpolator( ) { }

    //! Function to perform interpolation.
    /*!
     * This function performs the interpolation. It calls the function that takes a single
     * independent variable value, which is to be implemented in derived classes.
     * \param independentVariableValues Vector of values of independent variables at which
     *      the value of the dependent variable is to be determined.
     * \return Interpolated value of dependent variable.
     */
    virtual DependentVariableType
    interpolate( const std::vector< IndependentVariableType >& independentVariableValues )
    {
        // Check whether input is really 1-dimensional
        if ( independentVariableValues.size( ) != 1  )
        {
            throw std::runtime_error( "Error in 1-dimensional interpolator, provided input is not 1-dimensional." );
        }

        // Call 1-dimensional interpolate function.
        return interpolate( independentVariableValues[ 0 ] );
    }

    //! Function to perform interpolation.
    /*!
     * This function performs the interpolation
     * \param independentVariableValue Independent variable value at which the value of the
     *      dependent variable is to be determined.
     * \return Interpolated value of dependent variable.
     */
    virtual DependentVariableType
    interpolate( const IndependentVariableType independentVariableValue ) = 0;

    //! Function to perform interpolation, with non-const input argument.
    /*!
     * This function performs the interpolation, with non-const input argument. Function calls the interpolate function and is
     * included for compatibility with some function pointer binding interfaces.
     * \param independentVariableValue Independent variable value at which the value of the
     *          dependent variable is to be determined.
     * \return Interpolated value of dependent variable.
     */
    DependentVariableType
    interpolateNonConst( IndependentVariableType independentVariableValue )
    {
        return interpolate( independentVariableValue );
    }

    //! Function to return the number of independent variables of the interpolation.
    /*!
     *  Function to return the number of independent variables of the interpolation, which is always
     *  equal to 1 for this class and its derived class.
     *  \return Number of independent variables of the interpolation (1).
     */
    int getNumberOfDimensions( )
    {
        return 1;
    }

    //! Function to return the lookup scheme used by the interpolator.
    /*!
     *  Function to return the lookup scheme used by the interpolator.
     *  \return The lookup scheme used by the interpolator.
     */
    boost::shared_ptr< LookUpScheme< IndependentVariableType > > getLookUpScheme( )
    {
        return lookUpScheme_;
    }

    //! Function to return the ector with independent variables used by the interpolator.
    /*!
     *  Function to return the ector with independent variables used by the interpolator.
     *  \return Independent variables used by the interpolator.
     */
    std::vector< IndependentVariableType > getIndependentValues( )
    {
        return independentValues_;
    }

    //! Function to return the ector with dependent variables used by the interpolator.
    /*!
     *  Function to return the ector with dependent variables used by the interpolator.
     *  \return Dependent variables used by the interpolator.
     */
    std::vector< DependentVariableType > getDependentValues( )
    {
        return dependentValues_;
    }

protected:

    //! Function to return the condition of the current independent variable.
    /*!
     *  Function to return the condition of the current independent variable, i.e. whether the
     *  variable is within, above or below its defined range range.
     *  \param targetIndependentVariable Value of independent variable (i.e., the one that is to be checked for boundary handling).
     *  \return Condition with respect to boundary.
     */
    int checkInterpolationBoundary( const IndependentVariableType& targetIndependentVariable )
    {
        int isAtBoundary = 0;
        if ( targetIndependentVariable < independentValues_.front( ) )
        {
            isAtBoundary = -1;
        }
        else if ( targetIndependentVariable > independentValues_.back( ) )
        {
            isAtBoundary = 1;
        }
        return isAtBoundary;
    }

    //! Function to check whether boundary handling needs to be applied, depending on method chosen.
    /*!
     *  Function to check whether boundary handling needs to be applied, depending on method chosen.
     *  If independent variable is beyond its range definition, boundary handling will be applied, depending
     *  on the method specified in boundaryHandling_.
     *  \param dependentVariable Value of dependent variable at boundary (only used in case of use_boundary_value setting).
     *  \param useValue Boolean that specifies whether the boundary value (i.e., dependentVariable) is to be used, instead of interpolating.
     *  \param targetIndependentVariable Value of independent variable (i.e., the one that is to be checked for boundary handling).
     */
    void checkBoundaryCase(
            DependentVariableType& dependentVariable, bool& useValue,
            const IndependentVariableType& targetIndependentVariable )
    {
        // If extrapolation outside domain is not allowed
        if ( boundaryHandling_ != extrapolate_at_boundary )
        {
            // If independent variable is out of range
            int isAtBoundary = checkInterpolationBoundary( targetIndependentVariable );
            if ( isAtBoundary != 0 )
            {
                // Select course of action based on boundary handling method selected
                switch ( boundaryHandling_ )
                {
                case throw_exception_at_boundary:
                {
                    // Throw exception
<<<<<<< HEAD
                    std::string errorMessage = "Error in interpolator, requesting data point outside of boundaries, requested data at: " +
=======
                    std::string errorMessage = "Error in interpolator, requesting data point outside of boundaries, requested data at " +
>>>>>>> 509d6979
                            boost::lexical_cast< std::string >( targetIndependentVariable ) + " but limit values are " +
                            boost::lexical_cast< std::string >( independentValues_.front( ) ) + " and " +
                            boost::lexical_cast< std::string >( independentValues_.back( ) );
                    throw std::runtime_error( errorMessage );
                    break;
                }
                case extrapolate_at_boundary_with_warning:
                {
                    // Warn user
<<<<<<< HEAD
                    std::string errorMessage = "Warning in interpolator, requesting data point outside of boundaries, requested data at: " +
=======
                    std::string errorMessage = "Warning in interpolator, requesting data point outside of boundaries, requested data at " +
>>>>>>> 509d6979
                            boost::lexical_cast< std::string >( targetIndependentVariable ) + " but limit values are " +
                            boost::lexical_cast< std::string >( independentValues_.front( ) ) + " and " +
                            boost::lexical_cast< std::string >( independentValues_.back( ) ) + ", applying extrapolation instead.";
                    std::cerr << errorMessage << std::endl;
                    break;
                }
                case use_boundary_value:
                case use_boundary_value_with_warning:
                {
                    // Warn user, if requested
                    if ( boundaryHandling_ == use_boundary_value_with_warning )
                    {
<<<<<<< HEAD
                        std::string errorMessage = "Warning in interpolator, requesting data point outside of boundaries, requested data at: " +
=======
                        std::string errorMessage = "Warning in interpolator, requesting data point outside of boundaries, requested data at " +
>>>>>>> 509d6979
                                boost::lexical_cast< std::string >( targetIndependentVariable ) + " but limit values are " +
                                boost::lexical_cast< std::string >( independentValues_.front( ) ) + " and " +
                                boost::lexical_cast< std::string >( independentValues_.back( ) ) + ", taking boundary value instead.";
                        std::cerr << errorMessage << std::endl;
                    }

                    // Get boundary value
                    useValue = true;
                    if ( isAtBoundary == -1 )
                    {
                        dependentVariable = dependentValues_.front( );
                    }
                    else if ( isAtBoundary == 1 )
                    {
                        dependentVariable = dependentValues_.back( );
                    }
                    else
                    {
                        throw std::runtime_error( "Error when checking interpolation boundary, inconsistent data encountered" );
                    }
                    break;
                }
                case use_default_value:
                case use_default_value_with_warning:
                {
                    // Warn user, if requested
                    if ( boundaryHandling_ == use_default_value_with_warning )
                    {
<<<<<<< HEAD
                        std::string errorMessage = "Warning in interpolator, requesting data point outside of boundaries, requested data at: " +
=======
                        std::string errorMessage = "Warning in interpolator, requesting data point outside of boundaries, requested data at " +
>>>>>>> 509d6979
                                boost::lexical_cast< std::string >( targetIndependentVariable ) + " but limit values are " +
                                boost::lexical_cast< std::string >( independentValues_.front( ) ) + " and " +
                                boost::lexical_cast< std::string >( independentValues_.back( ) ) + ", taking default value instead.";
                        std::cerr << errorMessage << std::endl;
                    }

                    // Get default value
                    useValue = true;
                    if ( isAtBoundary == -1 )
                    {
                        dependentVariable = defaultExtrapolationValue_.first;
                    }
                    else if ( isAtBoundary == 1 )
                    {
                        dependentVariable = defaultExtrapolationValue_.second;
                    }
                    else
                    {
                        throw std::runtime_error( "Error when checking interpolation boundary, inconsistent data encountered" );
                    }
                    break;
                }
                default:
                    throw std::runtime_error( "Error when checking interpolation boundary, boundary handling method not recognized." );
                }
            }
        }
    }

    //! Make look-up scheme that is to be used.
    /*!
     * This function creates the look-up scheme that is to be used in determining the interval of
     * the independent variable grid where the interpolation is to be performed. It takes the type
     * of lookup scheme as an enum and constructs the look-up scheme from the independentValues_
     * that have been set previously.
     * \param selectedScheme Type of look-up scheme that is to be used
     */
    void makeLookupScheme( const AvailableLookupScheme selectedScheme )
    {
        // Find which type of scheme is used.
        switch ( selectedScheme )
        {
        case binarySearch:
        {
            // Create binary search look up scheme.
            lookUpScheme_ = boost::shared_ptr< LookUpScheme< IndependentVariableType > >
                    ( new BinarySearchLookupScheme< IndependentVariableType >
                      ( independentValues_ ) );
            break;
        }
        case huntingAlgorithm:
        {
            // Create hunting scheme, which uses an intial guess from previous look-ups.
            lookUpScheme_ = boost::shared_ptr< LookUpScheme< IndependentVariableType > >
                    ( new HuntingAlgorithmLookupScheme< IndependentVariableType >
                      ( independentValues_ ) );
            break;
        }
        default:
            throw std::runtime_error( "Warning: lookup scheme not found when making scheme for 1-D interpolator" );
        }
    }

    //! Pointer to look up scheme.
    /*!
     * Pointer to the lookup scheme that is used to determine in which interval the requested
     * independent variable value falls.
     */
    boost::shared_ptr< LookUpScheme< IndependentVariableType > > lookUpScheme_;

    //! Vector with independent variables.
    /*!
     * Vector with independent variables.
     */
    std::vector< IndependentVariableType > independentValues_;

    //! Vector with dependent variables.
    /*!
     * Vector with dependent variables.
     */
    std::vector< DependentVariableType > dependentValues_;

    //! Behavior of interpolator when independent variable is outside range.
    /*!
     * Behavior of interpolator when independent variable is outside range.
     */
    BoundaryInterpolationType boundaryHandling_;

    //! Default value to be used for extrapolation.
    /*!
     * Default value to be used for extrapolation.
     */
    std::pair< DependentVariableType, DependentVariableType > defaultExtrapolationValue_;

};

} // namespace interpolators

} // namespace tudat

#endif // TUDAT_ONE_DIMENSIONAL_INTERPOLATOR_H<|MERGE_RESOLUTION|>--- conflicted
+++ resolved
@@ -216,11 +216,7 @@
                 case throw_exception_at_boundary:
                 {
                     // Throw exception
-<<<<<<< HEAD
-                    std::string errorMessage = "Error in interpolator, requesting data point outside of boundaries, requested data at: " +
-=======
                     std::string errorMessage = "Error in interpolator, requesting data point outside of boundaries, requested data at " +
->>>>>>> 509d6979
                             boost::lexical_cast< std::string >( targetIndependentVariable ) + " but limit values are " +
                             boost::lexical_cast< std::string >( independentValues_.front( ) ) + " and " +
                             boost::lexical_cast< std::string >( independentValues_.back( ) );
@@ -230,11 +226,7 @@
                 case extrapolate_at_boundary_with_warning:
                 {
                     // Warn user
-<<<<<<< HEAD
-                    std::string errorMessage = "Warning in interpolator, requesting data point outside of boundaries, requested data at: " +
-=======
                     std::string errorMessage = "Warning in interpolator, requesting data point outside of boundaries, requested data at " +
->>>>>>> 509d6979
                             boost::lexical_cast< std::string >( targetIndependentVariable ) + " but limit values are " +
                             boost::lexical_cast< std::string >( independentValues_.front( ) ) + " and " +
                             boost::lexical_cast< std::string >( independentValues_.back( ) ) + ", applying extrapolation instead.";
@@ -247,11 +239,7 @@
                     // Warn user, if requested
                     if ( boundaryHandling_ == use_boundary_value_with_warning )
                     {
-<<<<<<< HEAD
-                        std::string errorMessage = "Warning in interpolator, requesting data point outside of boundaries, requested data at: " +
-=======
                         std::string errorMessage = "Warning in interpolator, requesting data point outside of boundaries, requested data at " +
->>>>>>> 509d6979
                                 boost::lexical_cast< std::string >( targetIndependentVariable ) + " but limit values are " +
                                 boost::lexical_cast< std::string >( independentValues_.front( ) ) + " and " +
                                 boost::lexical_cast< std::string >( independentValues_.back( ) ) + ", taking boundary value instead.";
@@ -280,11 +268,7 @@
                     // Warn user, if requested
                     if ( boundaryHandling_ == use_default_value_with_warning )
                     {
-<<<<<<< HEAD
-                        std::string errorMessage = "Warning in interpolator, requesting data point outside of boundaries, requested data at: " +
-=======
                         std::string errorMessage = "Warning in interpolator, requesting data point outside of boundaries, requested data at " +
->>>>>>> 509d6979
                                 boost::lexical_cast< std::string >( targetIndependentVariable ) + " but limit values are " +
                                 boost::lexical_cast< std::string >( independentValues_.front( ) ) + " and " +
                                 boost::lexical_cast< std::string >( independentValues_.back( ) ) + ", taking default value instead.";
