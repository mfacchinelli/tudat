/*    Copyright (c) 2010-2018, Delft University of Technology
 *    All rigths reserved
 *
 *    This file is part of the Tudat. Redistribution and use in source and
 *    binary forms, with or without modification, are permitted exclusively
 *    under the terms of the Modified BSD license. You should have received
 *    a copy of the license with this file. If not, please or visit:
 *    http://tudat.tudelft.nl/LICENSE.
 *
 */

#define BOOST_TEST_MAIN

#include <boost/test/unit_test.hpp>

#include "Tudat/Basics/utilities.h"
#include "Tudat/Basics/testMacros.h"
#include "Tudat/Basics/basicTypedefs.h"
#include "Tudat/InputOutput/basicInputOutput.h"

#include "Tudat/Mathematics/Statistics/basicStatistics.h"
#include "Tudat/Mathematics/Filters/extendedKalmanFilter.h"
#include "Tudat/Mathematics/NumericalIntegrators/createNumericalIntegrator.h"

#include "Tudat/Mathematics/Filters/UnitTests/controlClass.h"

namespace tudat
{

namespace unit_tests
{

BOOST_AUTO_TEST_SUITE( test_extended_kalman_filter )

// Functions for extended Kalman filter.
Eigen::Vector2d stateFunction1( const double time, const Eigen::Vector2d& state, const Eigen::Vector2d& control )
{
    TUDAT_UNUSED_PARAMETER( time );
    TUDAT_UNUSED_PARAMETER( control );
    Eigen::Vector2d stateDerivative;
    stateDerivative[ 0 ] = state[ 1 ] * std::pow( std::cos( state[ 0 ] ), 3 );
    stateDerivative[ 1 ] = std::sin( state[ 0 ] );
    return stateDerivative;
}
Eigen::Vector1d measurementFunction1( const double time, const Eigen::Vector2d& state )
{
    TUDAT_UNUSED_PARAMETER( time );
    Eigen::Vector1d measurement;
    measurement[ 0 ] = std::pow( state[ 0 ], 3 );
    return measurement;
}
Eigen::Matrix2d stateJacobianFunction1( const double time, const Eigen::Vector2d& state, const Eigen::Vector2d& control )
{
    TUDAT_UNUSED_PARAMETER( time );
    TUDAT_UNUSED_PARAMETER( control );
    Eigen::Matrix2d stateJacobian = Eigen::Matrix2d::Zero( );
    stateJacobian( 0, 0 ) = - 3 * state[ 1 ] * std::pow( std::cos( state[ 0 ] ), 2 ) * std::sin( state[ 0 ] );
    stateJacobian( 0, 1 ) = std::pow( std::cos( state[ 0 ] ), 3 );
    stateJacobian( 1, 0 ) = std::cos( state[ 0 ] );
    return stateJacobian;
}
Eigen::RowVector2d measurementJacobianFunction1( const double time, const Eigen::Vector2d& state )
{
    TUDAT_UNUSED_PARAMETER( time );
    Eigen::RowVector2d measurementJacobian;
    measurementJacobian[ 0 ] = 3.0 * std::pow( state[ 0 ], 2 );
    return measurementJacobian;
}

// Test implementation of extended Kalman filter class.
BOOST_AUTO_TEST_CASE( testExtendedKalmanFilterFirstCase )
{
    using namespace tudat::filters;

    // Set initial conditions
    const double initialTime = 0;
    const double timeStep = 0.01;
    const unsigned int numberOfTimeSteps = 1000;

    Eigen::Vector2d initialStateVector;
    initialStateVector[ 0 ] = 3.0;
    initialStateVector[ 1 ] = -0.3;

    Eigen::Vector2d initialEstimatedStateVector;
    initialEstimatedStateVector[ 0 ] = 10.0;
    initialEstimatedStateVector[ 1 ] = -3;

    Eigen::Matrix2d initialEstimatedStateCovarianceMatrix = Eigen::Matrix2d::Zero( );
    initialEstimatedStateCovarianceMatrix( 0, 0 ) = 100;
    initialEstimatedStateCovarianceMatrix( 1, 1 ) = 100;

    // Set system and measurement uncertainty
    Eigen::Matrix2d systemUncertainty = Eigen::Matrix2d::Zero( );
    Eigen::Vector1d measurementUncertainty = Eigen::Vector1d::Zero( );
    systemUncertainty( 0, 0 ) = 100;
    systemUncertainty( 1, 1 ) = 100;
    measurementUncertainty[ 0 ] = 100;

    // Set integrator settings
    boost::shared_ptr< numerical_integrators::IntegratorSettings< > > integratorSettings =
            boost::make_shared< numerical_integrators::IntegratorSettings< > > (
                numerical_integrators::euler, initialTime, timeStep );

    // Create control class
    boost::shared_ptr< ControlWrapper< double, double, 2 > > control =
            boost::make_shared< ControlWrapper< double, double, 2 > >( boost::lambda::constant( Eigen::Vector2d::Zero( ) ) );

    // Create extended Kalman filter object
    KalmanFilterDoublePointer extendedFilter = boost::make_shared< ExtendedKalmanFilterDouble >(
                boost::bind( &stateFunction1, _1, _2,
                             boost::bind( &ControlWrapper< double, double, 2 >::getCurrentControlVector, control ) ),
                boost::bind( &measurementFunction1, _1, _2 ),
                boost::bind( &stateJacobianFunction1, _1, _2,
                             boost::bind( &ControlWrapper< double, double, 2 >::getCurrentControlVector, control ) ),
                boost::lambda::constant( Eigen::Matrix2d::Identity( ) ),
                boost::bind( &measurementJacobianFunction1, _1, _2 ),
                boost::lambda::constant( Eigen::Vector1d::Identity( ) ),
                systemUncertainty, measurementUncertainty, timeStep,
                initialTime, initialEstimatedStateVector, initialEstimatedStateCovarianceMatrix,
                integratorSettings );

    // Loop over each time step
    const bool showProgress = false;
    double currentTime = initialTime;
    Eigen::Vector2d currentActualStateVector = initialStateVector;
    Eigen::Vector2d currentNoisyStateVector;
    Eigen::Vector2d currentControlVector = Eigen::Vector2d::Zero( );
    Eigen::Vector1d currentMeasurementVector;
    std::map< double, Eigen::Vector2d > actualStateVectorHistory;
    std::map< double, Eigen::Vector1d > measurementVectorHistory;
    actualStateVectorHistory[ initialTime ] = initialStateVector;
    for ( unsigned int i = 0; i < numberOfTimeSteps; i++ )
    {
        // Compute actual values and perturb them
        currentActualStateVector += stateFunction1( currentTime, currentActualStateVector, currentControlVector ) * timeStep;
        currentNoisyStateVector = currentActualStateVector + extendedFilter->produceSystemNoise( ) * timeStep;
        currentMeasurementVector = measurementFunction1( currentTime, currentActualStateVector ) +
                extendedFilter->produceMeasurementNoise( );

        // Update control class
        control->setCurrentControlVector( currentTime, extendedFilter->getCurrentStateEstimate( ) );

        // Update filter
        extendedFilter->updateFilter( currentMeasurementVector );
<<<<<<< HEAD
=======
        currentTime = extendedFilter->getCurrentTime( );

        // Store values
        actualStateVectorHistory[ currentTime ] = currentActualStateVector;
        measurementVectorHistory[ currentTime ] = currentMeasurementVector;
>>>>>>> 86558f42

        // Print progress
        if ( showProgress )
        {
            std::cout << "Time: " << currentTime << std::endl
                      << "Measurement: " << currentMeasurementVector.transpose( ) << std::endl
                      << "Estimated State: " << extendedFilter->getCurrentStateEstimate( ).transpose( ) << std::endl << std::endl;
        }
    }

    // Check that final state is as expected
    Eigen::Vector2d expectedFinalState;
    expectedFinalState << 4.5372985336740985, -9.5556424725983025;
    for ( int i = 0; i < expectedFinalState.rows( ); i++ )
    {
        BOOST_CHECK_SMALL( extendedFilter->getCurrentStateEstimate( )[ i ] - expectedFinalState[ i ],
                           std::numeric_limits< double >::epsilon( ) );
    }

    // Check that noise is actually normally distributed (within 5 %)
    std::pair< std::vector< Eigen::VectorXd >, std::vector< Eigen::VectorXd > > noiseHistory = extendedFilter->getNoiseHistory( );
    Eigen::MatrixXd systemNoise = utilities::convertStlVectorToEigenMatrix( noiseHistory.first );
    Eigen::MatrixXd measurementNoise = utilities::convertStlVectorToEigenMatrix( noiseHistory.second );
    for ( unsigned int i = 0; i < 2; i++ )
    {
        BOOST_CHECK_CLOSE_FRACTION( statistics::computeStandardDeviationOfVectorComponents( systemNoise.row( i ) ),
                                    std::sqrt( systemUncertainty( i, i ) ), 5e-2 );
    }
    BOOST_CHECK_CLOSE_FRACTION( statistics::computeStandardDeviationOfVectorComponents( measurementNoise.row( 0 ) ),
                                std::sqrt( measurementUncertainty( 0, 0 ) ), 5e-2 );
}

// Constant parameters for example
const double gravitationalParameter = 32.2;

// Functions for extended Kalman filter.
Eigen::Vector3d stateFunction2( const double time, const Eigen::Vector3d& state, const Eigen::Vector3d& control )
{
    TUDAT_UNUSED_PARAMETER( time );
    TUDAT_UNUSED_PARAMETER( control );
    Eigen::Vector3d stateDerivative = Eigen::Vector3d::Zero( );
    stateDerivative[ 0 ] = state[ 1 ];
    stateDerivative[ 1 ] = 0.0034 * gravitationalParameter * std::exp( - state[ 0 ] / 22000.0 ) *
            std::pow( state[ 1 ], 2 ) / ( 2.0 * state[ 2 ] ) - gravitationalParameter;
    return stateDerivative;
}
Eigen::Vector1d measurementFunction2( const double time, const Eigen::Vector3d& state )
{
    TUDAT_UNUSED_PARAMETER( time );
    Eigen::Vector1d measurement;
    measurement[ 0 ] = state[ 0 ];
    return measurement;
}
Eigen::Matrix3d stateJacobianFunction2( const double time, const Eigen::Vector3d& state, const Eigen::Vector3d& control )
{
    TUDAT_UNUSED_PARAMETER( time );
    TUDAT_UNUSED_PARAMETER( control );
    Eigen::Matrix3d stateJacobian = Eigen::Matrix3d::Zero( );
    stateJacobian( 0, 1 ) = 1.0;
    stateJacobian( 1, 0 ) = - 0.0034 * gravitationalParameter * std::exp( - state[ 0 ] / 22000.0 ) *
            std::pow( state[ 1 ], 2 ) / ( 44000.0 * state[ 2 ] );
    stateJacobian( 1, 1 ) = 0.0034 * gravitationalParameter * std::exp( - state[ 0 ] / 22000.0 ) *
            state[ 1 ] / state[ 2 ];
    stateJacobian( 1, 2 ) = - 0.0034 * gravitationalParameter * std::exp( - state[ 0 ] / 22000.0 ) *
            std::pow( state[ 1 ], 2 ) / ( 2.0 * std::pow( state[ 2 ], 2 ) );
    return stateJacobian;
}
Eigen::RowVector3d measurementJacobianFunction2( const double time, const Eigen::Vector3d& state )
{
    TUDAT_UNUSED_PARAMETER( time );
    TUDAT_UNUSED_PARAMETER( state );
    Eigen::RowVector3d measurementJacobian = Eigen::RowVector3d::Zero( );
    measurementJacobian[ 0 ] = 1.0;
    return measurementJacobian;
}

// Test implementation of extended Kalman filter class.
BOOST_AUTO_TEST_CASE( testExtendedKalmanFilterSecondCase )
{
    using namespace tudat::filters;

    // Set initial conditions
    const double initialTime = 0;
    const double timeStep = 0.1;
    const unsigned int numberOfTimeSteps = 300;

    Eigen::Vector3d initialStateVector;
    initialStateVector[ 0 ] = 200000.0;
    initialStateVector[ 1 ] = -6000.0;
    initialStateVector[ 2 ] = 500.0;

    Eigen::Vector3d initialEstimatedStateVector;
    initialEstimatedStateVector[ 0 ] = 200025.0;
    initialEstimatedStateVector[ 1 ] = -6150.0;
    initialEstimatedStateVector[ 2 ] = 800.0;

    Eigen::Matrix3d initialEstimatedStateCovarianceMatrix = Eigen::Matrix3d::Zero( );
    initialEstimatedStateCovarianceMatrix( 0, 0 ) = std::pow( 1000.0, 2 );
    initialEstimatedStateCovarianceMatrix( 1, 1 ) = 20000.0;
    initialEstimatedStateCovarianceMatrix( 2, 2 ) = std::pow( 300.0, 2 );

    // Set system and measurement uncertainty
    Eigen::Matrix3d systemUncertainty = Eigen::Matrix3d::Zero( );
    Eigen::Vector1d measurementUncertainty = Eigen::Vector1d::Zero( );
    systemUncertainty( 0, 0 ) = std::pow( 100.0, 2 );
    systemUncertainty( 1, 1 ) = std::pow( 10.0, 2 );
    systemUncertainty( 2, 2 ) = std::pow( 1.0, 2 );
    measurementUncertainty[ 0 ] = std::pow( 25.0, 2 );

    // Set integrator settings
    boost::shared_ptr< numerical_integrators::IntegratorSettings< > > integratorSettings =
            boost::make_shared< numerical_integrators::IntegratorSettings< > > (
                numerical_integrators::euler, initialTime, timeStep );

    // Create control class
    boost::shared_ptr< ControlWrapper< double, double, 3 > > control =
            boost::make_shared< ControlWrapper< double, double, 3 > >( boost::lambda::constant( Eigen::Vector3d::Zero( ) ) );

    // Create extended Kalman filter object
    KalmanFilterDoublePointer extendedFilter = boost::make_shared< ExtendedKalmanFilterDouble >(
                boost::bind( &stateFunction2, _1, _2,
                             boost::bind( &ControlWrapper< double, double, 3 >::getCurrentControlVector, control ) ),
                boost::bind( &measurementFunction2, _1, _2 ),
                boost::bind( &stateJacobianFunction2, _1, _2,
                             boost::bind( &ControlWrapper< double, double, 3 >::getCurrentControlVector, control ) ),
                boost::lambda::constant( Eigen::Matrix3d::Zero( ) ),
                boost::bind( &measurementJacobianFunction2, _1, _2 ),
                boost::lambda::constant( Eigen::Vector1d::Zero( ) ),
                systemUncertainty, measurementUncertainty, timeStep,
                initialTime, initialEstimatedStateVector, initialEstimatedStateCovarianceMatrix,
                integratorSettings );

    // Loop over each time step
    const bool showProgress = false;
    double currentTime = initialTime;
    Eigen::Vector3d currentActualStateVector = initialStateVector;
    Eigen::Vector3d currentNoisyStateVector;
    Eigen::Vector3d currentControlVector = Eigen::Vector3d::Zero( );
    Eigen::Vector1d currentMeasurementVector;
    std::map< double, Eigen::Vector3d > actualStateVectorHistory;
    std::map< double, Eigen::Vector1d > measurementVectorHistory;
    actualStateVectorHistory[ initialTime ] = initialStateVector;
    for ( unsigned int i = 0; i < numberOfTimeSteps; i++ )
    {
        // Compute actual values and perturb them
        currentActualStateVector += stateFunction2( currentTime, currentActualStateVector, currentControlVector ) * timeStep;
        currentNoisyStateVector = currentActualStateVector + extendedFilter->produceSystemNoise( ) * timeStep;
        currentMeasurementVector = measurementFunction2( currentTime, currentActualStateVector ) +
                extendedFilter->produceMeasurementNoise( );

        // Update control class
        control->setCurrentControlVector( currentTime, extendedFilter->getCurrentStateEstimate( ) );

        // Update filter
        extendedFilter->updateFilter( currentMeasurementVector );
<<<<<<< HEAD
=======
        currentTime = extendedFilter->getCurrentTime( );

        // Store values
        actualStateVectorHistory[ currentTime ] = currentActualStateVector;
        measurementVectorHistory[ currentTime ] = currentMeasurementVector;
>>>>>>> 86558f42

        // Print progress
        if ( showProgress )
        {
            std::cout << "Time: " << currentTime << std::endl
                      << "Measurement: " << currentMeasurementVector.transpose( ) << std::endl
                      << "Estimated State: " << extendedFilter->getCurrentStateEstimate( ).transpose( ) << std::endl << std::endl;
        }
    }

    // Check that final state is as expected
    Eigen::Vector3d expectedFinalState;
    expectedFinalState << 25189.963892316107, -3313.5632678177799, 496.56194076280673;
    for ( int i = 0; i < expectedFinalState.rows( ); i++ )
    {
        BOOST_CHECK_SMALL( extendedFilter->getCurrentStateEstimate( )[ i ] - expectedFinalState[ i ],
                           std::numeric_limits< double >::epsilon( ) );
    }

    // Check that noise is actually normally distributed (within 5 %)
    std::pair< std::vector< Eigen::VectorXd >, std::vector< Eigen::VectorXd > > noiseHistory = extendedFilter->getNoiseHistory( );
    Eigen::MatrixXd systemNoise = utilities::convertStlVectorToEigenMatrix( noiseHistory.first );
    Eigen::MatrixXd measurementNoise = utilities::convertStlVectorToEigenMatrix( noiseHistory.second );
    for ( unsigned int i = 0; i < 2; i++ )
    {
        BOOST_CHECK_CLOSE_FRACTION( statistics::computeStandardDeviationOfVectorComponents( systemNoise.row( i ) ),
                                    std::sqrt( systemUncertainty( i, i ) ), 5e-2 );
    }
    BOOST_CHECK_CLOSE_FRACTION( statistics::computeStandardDeviationOfVectorComponents( measurementNoise.row( 0 ) ),
                                std::sqrt( measurementUncertainty( 0, 0 ) ), 5e-2 );
}

BOOST_AUTO_TEST_SUITE_END( )

} // namespace unit_tests

} // namespace tudat<|MERGE_RESOLUTION|>--- conflicted
+++ resolved
@@ -142,14 +142,11 @@
 
         // Update filter
         extendedFilter->updateFilter( currentMeasurementVector );
-<<<<<<< HEAD
-=======
         currentTime = extendedFilter->getCurrentTime( );
 
         // Store values
         actualStateVectorHistory[ currentTime ] = currentActualStateVector;
         measurementVectorHistory[ currentTime ] = currentMeasurementVector;
->>>>>>> 86558f42
 
         // Print progress
         if ( showProgress )
@@ -305,14 +302,11 @@
 
         // Update filter
         extendedFilter->updateFilter( currentMeasurementVector );
-<<<<<<< HEAD
-=======
         currentTime = extendedFilter->getCurrentTime( );
 
         // Store values
         actualStateVectorHistory[ currentTime ] = currentActualStateVector;
         measurementVectorHistory[ currentTime ] = currentMeasurementVector;
->>>>>>> 86558f42
 
         // Print progress
         if ( showProgress )
