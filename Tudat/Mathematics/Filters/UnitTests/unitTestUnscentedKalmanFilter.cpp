--- conflicted
+++ resolved
@@ -120,14 +120,11 @@
 
         // Update filter
         unscentedFilter->updateFilter( currentMeasurementVector );
-<<<<<<< HEAD
-=======
         currentTime = unscentedFilter->getCurrentTime( );
 
         // Store values
         actualStateVectorHistory[ currentTime ] = currentActualStateVector;
         measurementVectorHistory[ currentTime ] = currentMeasurementVector;
->>>>>>> 86558f42
 
         // Print progress
         if ( showProgress )
@@ -250,14 +247,11 @@
 
         // Update filter
         unscentedFilter->updateFilter( currentMeasurementVector );
-<<<<<<< HEAD
-=======
         currentTime = unscentedFilter->getCurrentTime( );
 
         // Store values
         actualStateVectorHistory[ currentTime ] = currentActualStateVector;
         measurementVectorHistory[ currentTime ] = currentMeasurementVector;
->>>>>>> 86558f42
 
         // Print progress
         if ( showProgress )
@@ -371,14 +365,11 @@
 
         // Update filter
         unscentedFilter->updateFilter( currentMeasurementVector );
-<<<<<<< HEAD
-=======
         currentTime = unscentedFilter->getCurrentTime( );
 
         // Store values
         actualStateVectorHistory[ currentTime ] = currentActualStateVector;
         measurementVectorHistory[ currentTime ] = currentMeasurementVector;
->>>>>>> 86558f42
 
         // Print progress
         if ( showProgress )
