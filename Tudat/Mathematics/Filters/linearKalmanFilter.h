/*    Copyright (c) 2010-2018, Delft University of Technology
 *    All rigths reserved
 *
 *    This file is part of the Tudat. Redistribution and use in source and
 *    binary forms, with or without modification, are permitted exclusively
 *    under the terms of the Modified BSD license. You should have received
 *    a copy of the license with this file. If not, please or visit:
 *    http://tudat.tudelft.nl/LICENSE.
 *
 *    References
 *      E. Mooij, AE4870B - Re-entry Systems, Lecture Notes, Delft University of Technology, 2016
 */

#ifndef TUDAT_LINEAR_KALMAN_FILTER_H
#define TUDAT_LINEAR_KALMAN_FILTER_H

#include "Tudat/Mathematics/Filters/kalmanFilter.h"

namespace tudat
{

namespace filters
{

//! Linear Kalman filter class.
/*!
 *  Class for the set up and use of the linear Kalman filter.
 *  \tparam IndependentVariableType Type of independent variable. Default is double.
 *  \tparam DependentVariableType Type of dependent variable. Default is double.
 */
template< typename IndependentVariableType = double, typename DependentVariableType = double >
class LinearKalmanFilter: public KalmanFilterBase< IndependentVariableType, DependentVariableType >
{
public:

    //! Inherit typedefs from base class.
    typedef typename KalmanFilterBase< IndependentVariableType, DependentVariableType >::DependentVector DependentVector;
    typedef typename KalmanFilterBase< IndependentVariableType, DependentVariableType >::DependentMatrix DependentMatrix;
    typedef typename KalmanFilterBase< IndependentVariableType, DependentVariableType >::Function Function;
    typedef typename KalmanFilterBase< IndependentVariableType, DependentVariableType >::MatrixFunction MatrixFunction;
    typedef typename KalmanFilterBase< IndependentVariableType, DependentVariableType >::IntegratorSettings IntegratorSettings;
    typedef typename KalmanFilterBase< IndependentVariableType, DependentVariableType >::Integrator Integrator;

    //! Default constructor.
    /*!
     *  Default constructor. This constructor takes state, control and measurement matrix functions as inputs.
     *  These functions can be a function of time, state and (for state and control matrices) control vector.
     *  \param stateTransitionMatrixFunction Function returning the state transition matrix, as a function
     *      of time and state vector.
     *  \param controlMatrixFunction Function returning the control matrix, as a function of time and state vector.
     *  \param measurementMatrixFunction Function returning the measurement matrix, as a function of time and state vector.
     *  \param systemUncertainty Matrix defining the uncertainty in modeling of the system.
     *  \param measurementUncertainty Matrix defining the uncertainty in modeling of the measurements.
     *  \param filteringStepSize Scalar representing the value of the constant filtering time step.
     *  \param initialTime Scalar representing the value of the initial time.
     *  \param initialStateVector Vector representing the initial (estimated) state of the system. It is used as first
     *      a-priori estimate of the state vector.
     *  \param initialCovarianceMatrix Matrix representing the initial (estimated) covariance of the system. It is used as first
     *      a-priori estimate of the covariance matrix.
     *  \param integrator Pointer to integrator to be used to propagate state.
     */
    LinearKalmanFilter( const MatrixFunction& stateTransitionMatrixFunction,
                        const MatrixFunction& controlMatrixFunction,
                        const MatrixFunction& measurementMatrixFunction,
                        const DependentMatrix& systemUncertainty,
                        const DependentMatrix& measurementUncertainty,
                        const IndependentVariableType filteringStepSize,
                        const IndependentVariableType initialTime,
                        const DependentVector& initialStateVector,
                        const DependentMatrix& initialCovarianceMatrix,
                        const boost::shared_ptr< IntegratorSettings > integratorSettings = nullptr ) :
        KalmanFilterBase< IndependentVariableType, DependentVariableType >( systemUncertainty, measurementUncertainty,
                                                                            filteringStepSize, initialTime, initialStateVector,
                                                                            initialCovarianceMatrix, integratorSettings ),
        stateTransitionMatrixFunction_( stateTransitionMatrixFunction ), controlMatrixFunction_( controlMatrixFunction ),
        measurementMatrixFunction_( measurementMatrixFunction )
    {
        // Temporary block of integration
        if ( integratorSettings != nullptr )
        {
            throw std::runtime_error( "Error in linear Kalman filter. Propagation of the state is "
                                      "not currently supported." );
        }
    }

    //! Constructor.
    /*!
     *  Constructor taking constant state, control and measurement matrices as inputs.
     *  \param stateTransitionMatrix Constant matrix representing the state transition matrix.
     *  \param controlMatrix Constant matrix representing the control matrix.
     *  \param measurementMatrix Constant matrix representing the measurement matrix.
     *  \param systemUncertainty Matrix defining the uncertainty in modeling of the system.
     *  \param measurementUncertainty Matrix defining the uncertainty in modeling of the measurements.
     *  \param filteringStepSize Scalar representing the value of the constant filtering time step.
     *  \param initialTime Scalar representing the value of the initial time.
     *  \param initialStateVector Vector representing the initial (estimated) state of the system. It is used as first
     *      a-priori estimate of the state vector.
     *  \param initialCovarianceMatrix Matrix representing the initial (estimated) covariance of the system. It is used as first
     *      a-priori estimate of the covariance matrix.
     *  \param integratorSettings Pointer to integration settings defining the integrator to be used to propagate the state.
     */
    LinearKalmanFilter( const DependentMatrix& stateTransitionMatrix,
                        const DependentMatrix& controlMatrix,
                        const DependentMatrix& measurementMatrix,
                        const DependentMatrix& systemUncertainty,
                        const DependentMatrix& measurementUncertainty,
                        const IndependentVariableType filteringStepSize,
                        const IndependentVariableType initialTime,
                        const DependentVector& initialStateVector,
                        const DependentMatrix& initialCovarianceMatrix,
                        const boost::shared_ptr< IntegratorSettings > integratorSettings = nullptr ) :
        LinearKalmanFilter( boost::lambda::constant( stateTransitionMatrix ),
                            boost::lambda::constant( controlMatrix ),
                            boost::lambda::constant( measurementMatrix ),
                            systemUncertainty, measurementUncertainty, filteringStepSize, initialTime, initialStateVector,
                            initialCovarianceMatrix, integratorSettings )
    { }

    //! Destructor.
    ~LinearKalmanFilter( ){ }

    //! Function to update the filter with the new step data.
    /*!
     *  Function to update the filter with the new step data.
     *  \param currentMeasurementVector Vector representing current measurement.
     */
    void updateFilter( const DependentVector& currentMeasurementVector )
    {
        // Compute variables for current step
        DependentMatrix currentSystemMatrix = stateTransitionMatrixFunction_( this->currentTime_, this->aPosterioriStateEstimate_ );
        DependentMatrix currentMeasurementMatrix = measurementMatrixFunction_( this->currentTime_, this->aPosterioriStateEstimate_ );

        // Prediction step
<<<<<<< HEAD
        DependentVector aPrioriStateEstimate = this->predictState( this->currentTime_ );
=======
        DependentVector aPrioriStateEstimate = this->predictState( );
>>>>>>> e819ba13
        DependentVector measurementEstimate = this->measurementFunction_( this->currentTime_, aPrioriStateEstimate );
        DependentMatrix aPrioriCovarianceEstimate = currentSystemMatrix * this->aPosterioriCovarianceEstimate_ *
                currentSystemMatrix.transpose( ) + this->systemUncertainty_;

        // Compute Kalman gain
        DependentMatrix kalmanGain = aPrioriCovarianceEstimate * currentMeasurementMatrix.transpose( ) * (
                    currentMeasurementMatrix * aPrioriCovarianceEstimate * currentMeasurementMatrix.transpose( ) +
                    this->measurementUncertainty_ ).inverse( );

        // Correction step
        this->correctState( aPrioriStateEstimate, currentMeasurementVector, measurementEstimate, kalmanGain );
        this->correctCovariance( aPrioriCovarianceEstimate, currentMeasurementMatrix, kalmanGain );
        this->currentTime_ += this->filteringStepSize_;
    }

private:

    //! Function to create the function that defines the system model.
    /*!
     *  Function to create the function that defines the system model. The output of this function is then bound
     *  to the systemFunction_ variable, via the boost::bind command.
     *  \param currentTime Scalar representing the current time.
     *  \param currentStateVector Vector representing the current state.
     *  \return Vector representing the estimated state.
     */
    DependentVector createSystemFunction( const IndependentVariableType currentTime,
                                          const DependentVector& currentStateVector )
    {
        return stateTransitionMatrixFunction_( currentTime, currentStateVector ) * currentStateVector;
    }

    //! Function to create the function that defines the system model.
    /*!
     *  Function to create the function that defines the system model. The output of this function is then bound
     *  to the measurementFunction_ variable, via the boost::bind command.
     *  \param currentTime Scalar representing the current time.
     *  \param currentStateVector Vector representing the current state.
     *  \return Vector representing the estimated measurement.
     */
    DependentVector createMeasurementFunction( const IndependentVariableType currentTime,
                                               const DependentVector& currentStateVector )
    {
        return measurementMatrixFunction_( currentTime, currentStateVector ) * currentStateVector;
    }

    //! State transition matrix function.
    /*!
     *  State transition matrix function, which will be used to generate the system function, together with the controlMatrixFunction_,
     *  by multiplying the matrices with the state and control vectors, respectively.
     */
    MatrixFunction stateTransitionMatrixFunction_;

    //! Control matrix function.
    /*!
     *  Control matrix function, which will be used to generate the system function, together with the stateTransitionMatrixFunction_,
     *  by multiplying the matrices with the control and state vectors, respectively.
     */
    MatrixFunction controlMatrixFunction_;

    //! Measurement matrix function.
    /*!
     *  Measurement matrix function, which will be used to generate the measurement function, by multiplying the matrix with
     *  the state vector.
     */
    MatrixFunction measurementMatrixFunction_;

};

//! Typedef for a filter with double data type.
typedef LinearKalmanFilter< > LinearKalmanFilterDouble;

//! Typedef for a shared-pointer to a filter with double data type.
typedef boost::shared_ptr< LinearKalmanFilterDouble > LinearKalmanFilterDoublePointer;

} // namespace filters

} // namespace tudat

#endif // TUDAT_LINEAR_KALMAN_FILTER_H<|MERGE_RESOLUTION|>--- conflicted
+++ resolved
@@ -131,11 +131,7 @@
         DependentMatrix currentMeasurementMatrix = measurementMatrixFunction_( this->currentTime_, this->aPosterioriStateEstimate_ );
 
         // Prediction step
-<<<<<<< HEAD
-        DependentVector aPrioriStateEstimate = this->predictState( this->currentTime_ );
-=======
         DependentVector aPrioriStateEstimate = this->predictState( );
->>>>>>> e819ba13
         DependentVector measurementEstimate = this->measurementFunction_( this->currentTime_, aPrioriStateEstimate );
         DependentMatrix aPrioriCovarianceEstimate = currentSystemMatrix * this->aPosterioriCovarianceEstimate_ *
                 currentSystemMatrix.transpose( ) + this->systemUncertainty_;
