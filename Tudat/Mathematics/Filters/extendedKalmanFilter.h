/*    Copyright (c) 2010-2018, Delft University of Technology
 *    All rigths reserved
 *
 *    This file is part of the Tudat. Redistribution and use in source and
 *    binary forms, with or without modification, are permitted exclusively
 *    under the terms of the Modified BSD license. You should have received
 *    a copy of the license with this file. If not, please or visit:
 *    http://tudat.tudelft.nl/LICENSE.
 *
 *    References:
 *      Ogata, K., Discrete-Time Control Systems, 2nd ed. Pearson Education Asia, 2002.
 */

#ifndef TUDAT_EXTENDED_KALMAN_FILTER_H
#define TUDAT_EXTENDED_KALMAN_FILTER_H

#include "Tudat/Mathematics/Filters/kalmanFilter.h"

namespace tudat
{

namespace filters
{

//! Extended Kalman filter class.
/*!
 *  Class for the set up and use of the extended Kalman filter.
 *  \tparam IndependentVariableType Type of independent variable. Default is double.
 *  \tparam DependentVariableType Type of dependent variable. Default is double.
 */
template< typename IndependentVariableType = double, typename DependentVariableType = double >
class ExtendedKalmanFilter: public KalmanFilterBase< IndependentVariableType, DependentVariableType >
{
public:

    //! Inherit typedefs from base class.
    typedef typename KalmanFilterBase< IndependentVariableType, DependentVariableType >::DependentVector DependentVector;
    typedef typename KalmanFilterBase< IndependentVariableType, DependentVariableType >::DependentMatrix DependentMatrix;
    typedef typename KalmanFilterBase< IndependentVariableType, DependentVariableType >::Function Function;
    typedef typename KalmanFilterBase< IndependentVariableType, DependentVariableType >::MatrixFunction MatrixFunction;
    typedef typename KalmanFilterBase< IndependentVariableType, DependentVariableType >::IntegratorSettings IntegratorSettings;
    typedef typename KalmanFilterBase< IndependentVariableType, DependentVariableType >::Integrator Integrator;

    //! Default constructor.
    /*!
     *  Default constructor. This constructor takes state and measurement functions and their respective
     *  Jacobian functions as inputs. These functions can be a function of time and state vector.
     *  \param systemFunction Function returning the state as a function of time and state vector. Can be a differential
     *      equation if the integratorSettings is set (i.e., if it is not a nullptr).
     *  \param measurementFunction Function returning the measurement as a function of time and state.
     *  \param stateJacobianFunction Function returning the Jacobian of the system w.r.t. the state. The input values can
     *      be time and state vector.
     *  \param stateNoiseJacobianFunction Function returning the Jacobian of the system function w.r.t. the system noise. The
     *      input values can be time and state vector.
     *  \param measurementJacobianFunction Function returning the Jacobian of the measurement function w.r.t. the state. The input
     *      values can be time and state vector.
     *  \param measurementNoiseJacobianFunction Function returning the Jacobian of the measurement function w.r.t. the measurement
     *      noise. The input values can be time and state vector.
     *  \param systemUncertainty Matrix defining the uncertainty in modeling of the system.
     *  \param measurementUncertainty Matrix defining the uncertainty in modeling of the measurements.
     *  \param filteringStepSize Scalar representing the value of the constant filtering time step.
     *  \param initialTime Scalar representing the value of the initial time.
     *  \param initialStateVector Vector representing the initial (estimated) state of the system. It is used as first
     *      a-priori estimate of the state vector.
     *  \param initialCovarianceMatrix Matrix representing the initial (estimated) covariance of the system. It is used as first
     *      a-priori estimate of the covariance matrix.
     *  \param integratorSettings Pointer to integration settings defining the integrator to be used to propagate the state.
     */
    ExtendedKalmanFilter( const Function& systemFunction,
                          const Function& measurementFunction,
                          const MatrixFunction& stateJacobianFunction,
                          const MatrixFunction& stateNoiseJacobianFunction,
                          const MatrixFunction& measurementJacobianFunction,
                          const MatrixFunction& measurementNoiseJacobianFunction,
                          const DependentMatrix& systemUncertainty,
                          const DependentMatrix& measurementUncertainty,
                          const IndependentVariableType filteringStepSize,
                          const IndependentVariableType initialTime,
                          const DependentVector& initialStateVector,
                          const DependentMatrix& initialCovarianceMatrix,
                          const boost::shared_ptr< IntegratorSettings > integratorSettings = nullptr ) :
        KalmanFilterBase< IndependentVariableType, DependentVariableType >( systemUncertainty, measurementUncertainty,
                                                                            filteringStepSize, initialTime, initialStateVector,
                                                                            initialCovarianceMatrix, integratorSettings ),
        inputSystemFunction_( systemFunction ), inputMeasurementFunction_( measurementFunction ),
        stateJacobianFunction_( stateJacobianFunction ), stateNoiseJacobianFunction_( stateNoiseJacobianFunction ),
        measurementJacobianFunction_( measurementJacobianFunction ), measurementNoiseJacobianFunction_( measurementNoiseJacobianFunction )
    {
        // Compute the discrete-time version of the system Jacobians
        if ( this->isStateToBeIntegrated_ )
        {
            discreteTimeStateJacobians_ = boost::bind( &ExtendedKalmanFilter< IndependentVariableType,
                                                       DependentVariableType >::generateDiscreteTimeSystemJacobians, this, _1 );
        }
    }

    //! Destructor.
    ~ExtendedKalmanFilter( ){ }

    //! Function to update the filter with the new step data.
    /*!
     *  Function to update the filter with the new step data.
     *  \param currentMeasurementVector Vector representing current measurement.
     */
	void updateFilter( const DependentVector& currentMeasurementVector )
    {
<<<<<<< HEAD
        this->aPosterioriStateEstimate_ = this->predictState( );
        this->currentTime_ += this->filteringStepSize_;
        this->historyOfStateEstimates_[ this->currentTime_ ] = this->aPosterioriStateEstimate_;
        this->historyOfCovarianceEstimates_[ this->currentTime_ ] = this->aPosterioriCovarianceEstimate_;
//        // Prediction step
//        DependentVector aPrioriStateEstimate = this->predictState( );
//        DependentMatrix currentStateJacobianMatrix;
//        DependentMatrix currentStateNoiseJacobianMatrix;
//        if ( this->isStateToBeIntegrated_ )
//        {
//            std::pair< DependentMatrix, DependentMatrix > discreteTimeJacobians =
//                    discreteTimeStateJacobians_( aPrioriStateEstimate );
//            currentStateJacobianMatrix = discreteTimeJacobians.first;
//            currentStateNoiseJacobianMatrix = discreteTimeJacobians.second;
//        }
//        else
//        {
//            currentStateJacobianMatrix = stateJacobianFunction_( this->currentTime_, aPrioriStateEstimate );
//            currentStateNoiseJacobianMatrix = stateNoiseJacobianFunction_( this->currentTime_, aPrioriStateEstimate );
//        }
//        DependentVector measurementEstimate = this->measurementFunction_( this->currentTime_, aPrioriStateEstimate );

//        // Compute remaining Jacobians
//        DependentMatrix currentMeasurementJacobianMatrix = measurementJacobianFunction_( this->currentTime_, aPrioriStateEstimate );
//        DependentMatrix currentMeasurementNoiseJacobianMatrix = measurementNoiseJacobianFunction_( this->currentTime_, aPrioriStateEstimate );

//        // Prediction step (continued)
//        DependentMatrix aPrioriCovarianceEstimate = currentStateJacobianMatrix * this->aPosterioriCovarianceEstimate_ *
//                currentStateJacobianMatrix.transpose( ) + currentStateNoiseJacobianMatrix * this->systemUncertainty_ *
//                currentStateNoiseJacobianMatrix.transpose( );

//        // Compute Kalman gain
//        DependentMatrix kalmanGain = aPrioriCovarianceEstimate * currentMeasurementJacobianMatrix.transpose( ) * (
//                    currentMeasurementJacobianMatrix * aPrioriCovarianceEstimate * currentMeasurementJacobianMatrix.transpose( ) +
//                    currentMeasurementNoiseJacobianMatrix * this->measurementUncertainty_ *
//                    currentMeasurementNoiseJacobianMatrix.transpose( ) ).inverse( );

//        // Correction step
//        this->currentTime_ += this->filteringStepSize_;
//        this->correctState( aPrioriStateEstimate, currentMeasurementVector, measurementEstimate, kalmanGain );
//        this->correctCovariance( aPrioriCovarianceEstimate, currentMeasurementJacobianMatrix, kalmanGain );
=======
        // Prediction step
        DependentVector aPrioriStateEstimate = this->predictState( );
        DependentMatrix currentStateJacobianMatrix;
        DependentMatrix currentStateNoiseJacobianMatrix;
        if ( this->isStateToBeIntegrated_ )
        {
            std::pair< DependentMatrix, DependentMatrix > discreteTimeJacobians =
                    discreteTimeStateJacobians_( aPrioriStateEstimate );
            currentStateJacobianMatrix = discreteTimeJacobians.first;
            currentStateNoiseJacobianMatrix = discreteTimeJacobians.second;
        }
        else
        {
            currentStateJacobianMatrix = stateJacobianFunction_( this->currentTime_, aPrioriStateEstimate );
            currentStateNoiseJacobianMatrix = stateNoiseJacobianFunction_( this->currentTime_, aPrioriStateEstimate );
        }
        DependentVector measurementEstimate = this->measurementFunction_( this->currentTime_, aPrioriStateEstimate );

        // Compute remaining Jacobians
        DependentMatrix currentMeasurementJacobianMatrix = measurementJacobianFunction_( this->currentTime_, aPrioriStateEstimate );
        DependentMatrix currentMeasurementNoiseJacobianMatrix = measurementNoiseJacobianFunction_( this->currentTime_, aPrioriStateEstimate );

        // Prediction step (continued)
        DependentMatrix aPrioriCovarianceEstimate = currentStateJacobianMatrix * this->aPosterioriCovarianceEstimate_ *
                currentStateJacobianMatrix.transpose( ) + currentStateNoiseJacobianMatrix * this->systemUncertainty_ *
                currentStateNoiseJacobianMatrix.transpose( );

        // Compute Kalman gain
        DependentMatrix kalmanGain = aPrioriCovarianceEstimate * currentMeasurementJacobianMatrix.transpose( ) * (
                    currentMeasurementJacobianMatrix * aPrioriCovarianceEstimate * currentMeasurementJacobianMatrix.transpose( ) +
                    currentMeasurementNoiseJacobianMatrix * this->measurementUncertainty_ *
                    currentMeasurementNoiseJacobianMatrix.transpose( ) ).inverse( );

        // Correction step
        this->currentTime_ += this->filteringStepSize_;
        this->correctState( aPrioriStateEstimate, currentMeasurementVector, measurementEstimate, kalmanGain );
        this->correctCovariance( aPrioriCovarianceEstimate, currentMeasurementJacobianMatrix, kalmanGain );
>>>>>>> ae8a0693
    }

private:

    //! Function to create the function that defines the system model.
    /*!
     *  Function to create the function that defines the system model. The output of this function is then bound
     *  to the systemFunction_ variable, via the boost::bind command.
     *  \param currentTime Scalar representing the current time.
     *  \param currentStateVector Vector representing the current state.
     *  \return Vector representing the estimated state.
     */
    DependentVector createSystemFunction( const IndependentVariableType currentTime,
                                          const DependentVector& currentStateVector )
    {
        return inputSystemFunction_( currentTime, currentStateVector );
    }

    //! Function to create the function that defines the system model.
    /*!
     *  Function to create the function that defines the system model. The output of this function is then bound
     *  to the measurementFunction_ variable, via the boost::bind command.
     *  \param currentTime Scalar representing the current time.
     *  \param currentStateVector Vector representing the current state.
     *  \return Vector representing the estimated measurement.
     */
    DependentVector createMeasurementFunction( const IndependentVariableType currentTime,
                                               const DependentVector& currentStateVector )
    {
        return inputMeasurementFunction_( currentTime, currentStateVector );
    }

    //! Function to generate the discrete-time version of the system Jacobians.
    /*!
     *  Function to generate the discrete-time version of the system Jacobians, from the continuous-time
     *  versions. The transformation is carried out by using the matrix exponential.
     *  \param currentStateVector Vector representing the current state.
     *  \return Pair of discrete-time state and noise Jacobians.
     */
    std::pair< DependentMatrix, DependentMatrix > generateDiscreteTimeSystemJacobians(
            const DependentVector& currentStateVector )
    {
        // Pre-compute Jacobians
        DependentMatrix stateJacobian = stateJacobianFunction_( this->currentTime_, currentStateVector );
        DependentMatrix noiseJacobian = stateNoiseJacobianFunction_( this->currentTime_, currentStateVector );

        // Get sizes
        unsigned int stateDimension = stateJacobian.rows( );
        unsigned int noiseCols = noiseJacobian.cols( );

        // Merge Jacobians in one matrix
        DependentMatrix continuousJacobians = DependentMatrix::Zero( stateDimension + noiseCols, stateDimension + noiseCols );
        continuousJacobians.block( 0, 0, stateDimension, stateDimension ) = stateJacobian;
        continuousJacobians.block( 0, stateDimension, stateDimension, noiseCols ) = noiseJacobian;

        // Generate discrete-time Jacobians
        DependentMatrix discreteJacobians = ( continuousJacobians * this->filteringStepSize_ ).exp( );

        // Extract state and noise Jacobians
        return std::make_pair( discreteJacobians.block( 0, 0, stateDimension, stateDimension ),
                               discreteJacobians.block( 0, stateDimension, stateDimension, noiseCols ) );
    }

    //! System function input by user.
    Function inputSystemFunction_;

    //! Measurement function input by user.
    Function inputMeasurementFunction_;

    //! State Jacobian matrix function.
    /*!
     *  Function returning the continuous-time Jacobian of the systemFunction_ w.r.t. the state vector. The input values
     *  can be time and state vector.
     */
    MatrixFunction stateJacobianFunction_;

    //! State noise Jacobian matrix function.
    /*!
     *  Function returning the continuous-time Jacobian of the systemFunction_ w.r.t. the state noise. The input values
     *  can be time and state vector.
     */
    MatrixFunction stateNoiseJacobianFunction_;

    //! Measurement Jacobian matrix function.
    /*!
     *  Function returning the continuous-time Jacobian of the measurementFunction_ w.r.t. the state vector.
     *  The input values can be time and state vector.
     */
    MatrixFunction measurementJacobianFunction_;

    //! Measurement noise Jacobian matrix function.
    /*!
     *  Function returning the continuous-time Jacobian of the measurementFunction_ w.r.t. the measurement noise.
     *  The input values can be time and state vector.
     */
    MatrixFunction measurementNoiseJacobianFunction_;

    //! Function to return the discrete-time state Jacobians.
    /*!
     *  Function to return the discrete-time state Jacobians, i.e., the Jacobians of the stateFunction_ w.r.t. the
     *  state itself and the state noise. Transformation to discrete-time is done with the function
     *  generateDiscreteTimeSystemJacobians.
     */
    boost::function< std::pair< DependentMatrix, DependentMatrix >( const DependentVector& ) > discreteTimeStateJacobians_;

};

//! Typedef for a filter with double data type.
typedef ExtendedKalmanFilter< > ExtendedKalmanFilterDouble;

//! Typedef for a shared-pointer to a filter with double data type.
typedef boost::shared_ptr< ExtendedKalmanFilterDouble > ExtendedKalmanFilterDoublePointer;

} // namespace filters

} // namespace tudat

#endif // TUDAT_EXTENDED_KALMAN_FILTER_H<|MERGE_RESOLUTION|>--- conflicted
+++ resolved
@@ -104,49 +104,6 @@
      */
 	void updateFilter( const DependentVector& currentMeasurementVector )
     {
-<<<<<<< HEAD
-        this->aPosterioriStateEstimate_ = this->predictState( );
-        this->currentTime_ += this->filteringStepSize_;
-        this->historyOfStateEstimates_[ this->currentTime_ ] = this->aPosterioriStateEstimate_;
-        this->historyOfCovarianceEstimates_[ this->currentTime_ ] = this->aPosterioriCovarianceEstimate_;
-//        // Prediction step
-//        DependentVector aPrioriStateEstimate = this->predictState( );
-//        DependentMatrix currentStateJacobianMatrix;
-//        DependentMatrix currentStateNoiseJacobianMatrix;
-//        if ( this->isStateToBeIntegrated_ )
-//        {
-//            std::pair< DependentMatrix, DependentMatrix > discreteTimeJacobians =
-//                    discreteTimeStateJacobians_( aPrioriStateEstimate );
-//            currentStateJacobianMatrix = discreteTimeJacobians.first;
-//            currentStateNoiseJacobianMatrix = discreteTimeJacobians.second;
-//        }
-//        else
-//        {
-//            currentStateJacobianMatrix = stateJacobianFunction_( this->currentTime_, aPrioriStateEstimate );
-//            currentStateNoiseJacobianMatrix = stateNoiseJacobianFunction_( this->currentTime_, aPrioriStateEstimate );
-//        }
-//        DependentVector measurementEstimate = this->measurementFunction_( this->currentTime_, aPrioriStateEstimate );
-
-//        // Compute remaining Jacobians
-//        DependentMatrix currentMeasurementJacobianMatrix = measurementJacobianFunction_( this->currentTime_, aPrioriStateEstimate );
-//        DependentMatrix currentMeasurementNoiseJacobianMatrix = measurementNoiseJacobianFunction_( this->currentTime_, aPrioriStateEstimate );
-
-//        // Prediction step (continued)
-//        DependentMatrix aPrioriCovarianceEstimate = currentStateJacobianMatrix * this->aPosterioriCovarianceEstimate_ *
-//                currentStateJacobianMatrix.transpose( ) + currentStateNoiseJacobianMatrix * this->systemUncertainty_ *
-//                currentStateNoiseJacobianMatrix.transpose( );
-
-//        // Compute Kalman gain
-//        DependentMatrix kalmanGain = aPrioriCovarianceEstimate * currentMeasurementJacobianMatrix.transpose( ) * (
-//                    currentMeasurementJacobianMatrix * aPrioriCovarianceEstimate * currentMeasurementJacobianMatrix.transpose( ) +
-//                    currentMeasurementNoiseJacobianMatrix * this->measurementUncertainty_ *
-//                    currentMeasurementNoiseJacobianMatrix.transpose( ) ).inverse( );
-
-//        // Correction step
-//        this->currentTime_ += this->filteringStepSize_;
-//        this->correctState( aPrioriStateEstimate, currentMeasurementVector, measurementEstimate, kalmanGain );
-//        this->correctCovariance( aPrioriCovarianceEstimate, currentMeasurementJacobianMatrix, kalmanGain );
-=======
         // Prediction step
         DependentVector aPrioriStateEstimate = this->predictState( );
         DependentMatrix currentStateJacobianMatrix;
@@ -184,7 +141,6 @@
         this->currentTime_ += this->filteringStepSize_;
         this->correctState( aPrioriStateEstimate, currentMeasurementVector, measurementEstimate, kalmanGain );
         this->correctCovariance( aPrioriCovarianceEstimate, currentMeasurementJacobianMatrix, kalmanGain );
->>>>>>> ae8a0693
     }
 
 private:
