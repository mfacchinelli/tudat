/*    Copyright (c) 2010-2018, Delft University of Technology
 *    All rigths reserved
 *
 *    This file is part of the Tudat. Redistribution and use in source and
 *    binary forms, with or without modification, are permitted exclusively
 *    under the terms of the Modified BSD license. You should have received
 *    a copy of the license with this file. If not, please or visit:
 *    http://tudat.tudelft.nl/LICENSE.
 *
 *    References:
 *      Ogata, K., Discrete-Time Control Systems, 2nd ed. Pearson Education Asia, 2002.
 */

#ifndef TUDAT_EXTENDED_KALMAN_FILTER_H
#define TUDAT_EXTENDED_KALMAN_FILTER_H

#include "Tudat/Mathematics/Filters/kalmanFilter.h"

namespace tudat
{

namespace filters
{

//! Extended Kalman filter class.
/*!
 *  Class for the set up and use of the extended Kalman filter.
 *  \tparam IndependentVariableType Type of independent variable. Default is double.
 *  \tparam DependentVariableType Type of dependent variable. Default is double.
 */
template< typename IndependentVariableType = double, typename DependentVariableType = double >
class ExtendedKalmanFilter: public KalmanFilterBase< IndependentVariableType, DependentVariableType >
{
public:

    //! Inherit typedefs from base class.
    typedef typename KalmanFilterBase< IndependentVariableType, DependentVariableType >::DependentVector DependentVector;
    typedef typename KalmanFilterBase< IndependentVariableType, DependentVariableType >::DependentMatrix DependentMatrix;
    typedef typename KalmanFilterBase< IndependentVariableType, DependentVariableType >::Function Function;
    typedef typename KalmanFilterBase< IndependentVariableType, DependentVariableType >::MatrixFunction MatrixFunction;
    typedef typename KalmanFilterBase< IndependentVariableType, DependentVariableType >::IntegratorSettings IntegratorSettings;
    typedef typename KalmanFilterBase< IndependentVariableType, DependentVariableType >::Integrator Integrator;

    //! Default constructor.
    /*!
     *  Default constructor. This constructor takes state and measurement functions and their respective
     *  Jacobian functions as inputs. These functions can be a function of time and state vector.
     *  \param systemFunction Function returning the state as a function of time and state vector. Can be a differential
     *      equation if the integratorSettings is set (i.e., if it is not a nullptr).
     *  \param measurementFunction Function returning the measurement as a function of time and state.
     *  \param stateJacobianFunction Function returning the Jacobian of the system w.r.t. the state. The input values can
     *      be time and state vector.
     *  \param stateNoiseJacobianFunction Function returning the Jacobian of the system function w.r.t. the system noise. The
     *      input values can be time and state vector.
     *  \param measurementJacobianFunction Function returning the Jacobian of the measurement function w.r.t. the state. The input
     *      values can be time and state vector.
     *  \param measurementNoiseJacobianFunction Function returning the Jacobian of the measurement function w.r.t. the measurement
     *      noise. The input values can be time and state vector.
     *  \param systemUncertainty Matrix defining the uncertainty in modeling of the system.
     *  \param measurementUncertainty Matrix defining the uncertainty in modeling of the measurements.
     *  \param filteringStepSize Scalar representing the value of the constant filtering time step.
     *  \param initialTime Scalar representing the value of the initial time.
     *  \param initialStateVector Vector representing the initial (estimated) state of the system. It is used as first
     *      a-priori estimate of the state vector.
     *  \param initialCovarianceMatrix Matrix representing the initial (estimated) covariance of the system. It is used as first
     *      a-priori estimate of the covariance matrix.
     *  \param integratorSettings Pointer to integration settings defining the integrator to be used to propagate the state.
     */
    ExtendedKalmanFilter( const Function& systemFunction,
                          const Function& measurementFunction,
                          const MatrixFunction& stateJacobianFunction,
                          const MatrixFunction& stateNoiseJacobianFunction,
                          const MatrixFunction& measurementJacobianFunction,
                          const MatrixFunction& measurementNoiseJacobianFunction,
                          const DependentMatrix& systemUncertainty,
                          const DependentMatrix& measurementUncertainty,
                          const IndependentVariableType filteringStepSize,
                          const IndependentVariableType initialTime,
                          const DependentVector& initialStateVector,
                          const DependentMatrix& initialCovarianceMatrix,
                          const boost::shared_ptr< IntegratorSettings > integratorSettings = nullptr ) :
        KalmanFilterBase< IndependentVariableType, DependentVariableType >( systemUncertainty, measurementUncertainty,
                                                                            filteringStepSize, initialTime, initialStateVector,
                                                                            initialCovarianceMatrix, integratorSettings ),
        inputSystemFunction_( systemFunction ), inputMeasurementFunction_( measurementFunction ),
        stateJacobianFunction_( stateJacobianFunction ), stateNoiseJacobianFunction_( stateNoiseJacobianFunction ),
        measurementJacobianFunction_( measurementJacobianFunction ), measurementNoiseJacobianFunction_( measurementNoiseJacobianFunction )
    {
        // Compute the discrete-time version of the system Jacobians
        if ( this->isStateToBeIntegrated_ )
        {
            discreteTimeStateJacobians_ = boost::bind( &ExtendedKalmanFilter< IndependentVariableType,
                                                       DependentVariableType >::generateDiscreteTimeSystemJacobians, this, _1 );
        }
    }

    //! Destructor.
    ~ExtendedKalmanFilter( ){ }

    //! Function to update the filter with the new step data.
    /*!
     *  Function to update the filter with the new step data.
     *  \param currentMeasurementVector Vector representing current measurement.
     */
	void updateFilter( const DependentVector& currentMeasurementVector )
    {
        // Prediction step
        DependentVector aPrioriStateEstimate = this->predictState( );
        DependentMatrix currentStateJacobianMatrix;
        DependentMatrix currentStateNoiseJacobianMatrix;
        if ( this->isStateToBeIntegrated_ )
        {
            std::pair< DependentMatrix, DependentMatrix > discreteTimeJacobians =
                    discreteTimeStateJacobians_( aPrioriStateEstimate );
            currentStateJacobianMatrix = discreteTimeJacobians.first;
            currentStateNoiseJacobianMatrix = discreteTimeJacobians.second;
        }
        else
        {
            currentStateJacobianMatrix = stateJacobianFunction_( this->currentTime_, aPrioriStateEstimate );
            currentStateNoiseJacobianMatrix = stateNoiseJacobianFunction_( this->currentTime_, aPrioriStateEstimate );
        }
        DependentVector measurementEstimate = this->measurementFunction_( this->currentTime_, aPrioriStateEstimate );

        // Compute remaining Jacobians
        DependentMatrix currentMeasurementJacobianMatrix = measurementJacobianFunction_( this->currentTime_, aPrioriStateEstimate );
        DependentMatrix currentMeasurementNoiseJacobianMatrix = measurementNoiseJacobianFunction_( this->currentTime_, aPrioriStateEstimate );

        // Prediction step (continued)
        DependentMatrix aPrioriCovarianceEstimate = currentStateJacobianMatrix * this->aPosterioriCovarianceEstimate_ *
                currentStateJacobianMatrix.transpose( ) + currentStateNoiseJacobianMatrix * this->systemUncertainty_ *
                currentStateNoiseJacobianMatrix.transpose( );

        // Compute Kalman gain
        DependentMatrix kalmanGain = aPrioriCovarianceEstimate * currentMeasurementJacobianMatrix.transpose( ) * (
                    currentMeasurementJacobianMatrix * aPrioriCovarianceEstimate * currentMeasurementJacobianMatrix.transpose( ) +
                    currentMeasurementNoiseJacobianMatrix * this->measurementUncertainty_ *
                    currentMeasurementNoiseJacobianMatrix.transpose( ) ).inverse( );

        // Correction step
<<<<<<< HEAD
        this->correctState( aPrioriStateEstimate, currentMeasurementVector, measurementEstimate, kalmanGain );
        this->correctCovariance( aPrioriCovarianceEstimate, currentMeasurementJacobianMatrix, kalmanGain );
        this->currentTime_ += this->filteringStepSize_;
=======
        this->currentTime_ += this->filteringStepSize_;
        this->correctState( aPrioriStateEstimate, currentMeasurementVector, measurementEstimate, kalmanGain );
        this->correctCovariance( aPrioriCovarianceEstimate, currentMeasurementJacobianMatrix, kalmanGain );
>>>>>>> 86558f42
    }

private:

    //! Function to create the function that defines the system model.
    /*!
     *  Function to create the function that defines the system model. The output of this function is then bound
     *  to the systemFunction_ variable, via the boost::bind command.
     *  \param currentTime Scalar representing the current time.
     *  \param currentStateVector Vector representing the current state.
     *  \return Vector representing the estimated state.
     */
    DependentVector createSystemFunction( const IndependentVariableType currentTime,
                                          const DependentVector& currentStateVector )
    {
        return inputSystemFunction_( currentTime, currentStateVector );
    }

    //! Function to create the function that defines the system model.
    /*!
     *  Function to create the function that defines the system model. The output of this function is then bound
     *  to the measurementFunction_ variable, via the boost::bind command.
     *  \param currentTime Scalar representing the current time.
     *  \param currentStateVector Vector representing the current state.
     *  \return Vector representing the estimated measurement.
     */
    DependentVector createMeasurementFunction( const IndependentVariableType currentTime,
                                               const DependentVector& currentStateVector )
    {
        return inputMeasurementFunction_( currentTime, currentStateVector );
    }

    //! Function to generate the discrete-time version of the system Jacobians.
    /*!
     *  Function to generate the discrete-time version of the system Jacobians, from the continuous-time
     *  versions. The transformation is carried out by using the matrix exponential.
     *  \param currentStateVector Vector representing the current state.
     *  \return Pair of discrete-time state and noise Jacobians.
     */
    std::pair< DependentMatrix, DependentMatrix > generateDiscreteTimeSystemJacobians(
            const DependentVector& currentStateVector )
    {
        // Pre-compute Jacobians
        DependentMatrix stateJacobian = stateJacobianFunction_( this->currentTime_, currentStateVector );
        DependentMatrix noiseJacobian = stateNoiseJacobianFunction_( this->currentTime_, currentStateVector );

        // Get sizes
        unsigned int stateDimension = stateJacobian.rows( );
        unsigned int noiseCols = noiseJacobian.cols( );

        // Merge Jacobians in one matrix
        DependentMatrix continuousJacobians = DependentMatrix::Zero( stateDimension + noiseCols, stateDimension + noiseCols );
        continuousJacobians.block( 0, 0, stateDimension, stateDimension ) = stateJacobian;
        continuousJacobians.block( 0, stateDimension, stateDimension, noiseCols ) = noiseJacobian;

        // Generate discrete-time Jacobians
        DependentMatrix discreteJacobians = ( continuousJacobians * this->filteringStepSize_ ).exp( );

        // Extract state and noise Jacobians
        return std::make_pair( discreteJacobians.block( 0, 0, stateDimension, stateDimension ),
                               discreteJacobians.block( 0, stateDimension, stateDimension, noiseCols ) );
    }

    //! System function input by user.
    Function inputSystemFunction_;

    //! Measurement function input by user.
    Function inputMeasurementFunction_;

    //! State Jacobian matrix function.
    /*!
     *  Function returning the continuous-time Jacobian of the systemFunction_ w.r.t. the state vector. The input values
     *  can be time and state vector.
     */
    MatrixFunction stateJacobianFunction_;

    //! State noise Jacobian matrix function.
    /*!
     *  Function returning the continuous-time Jacobian of the systemFunction_ w.r.t. the state noise. The input values
     *  can be time and state vector.
     */
    MatrixFunction stateNoiseJacobianFunction_;

    //! Measurement Jacobian matrix function.
    /*!
     *  Function returning the continuous-time Jacobian of the measurementFunction_ w.r.t. the state vector.
     *  The input values can be time and state vector.
     */
    MatrixFunction measurementJacobianFunction_;

    //! Measurement noise Jacobian matrix function.
    /*!
     *  Function returning the continuous-time Jacobian of the measurementFunction_ w.r.t. the measurement noise.
     *  The input values can be time and state vector.
     */
    MatrixFunction measurementNoiseJacobianFunction_;

    //! Function to return the discrete-time state Jacobians.
    /*!
     *  Function to return the discrete-time state Jacobians, i.e., the Jacobians of the stateFunction_ w.r.t. the
     *  state itself and the state noise. Transformation to discrete-time is done with the function
     *  generateDiscreteTimeSystemJacobians.
     */
    boost::function< std::pair< DependentMatrix, DependentMatrix >( const DependentVector& ) > discreteTimeStateJacobians_;

};

//! Typedef for a filter with double data type.
typedef ExtendedKalmanFilter< > ExtendedKalmanFilterDouble;

//! Typedef for a shared-pointer to a filter with double data type.
typedef boost::shared_ptr< ExtendedKalmanFilterDouble > ExtendedKalmanFilterDoublePointer;

} // namespace filters

} // namespace tudat

#endif // TUDAT_EXTENDED_KALMAN_FILTER_H<|MERGE_RESOLUTION|>--- conflicted
+++ resolved
@@ -138,15 +138,9 @@
                     currentMeasurementNoiseJacobianMatrix.transpose( ) ).inverse( );
 
         // Correction step
-<<<<<<< HEAD
-        this->correctState( aPrioriStateEstimate, currentMeasurementVector, measurementEstimate, kalmanGain );
-        this->correctCovariance( aPrioriCovarianceEstimate, currentMeasurementJacobianMatrix, kalmanGain );
-        this->currentTime_ += this->filteringStepSize_;
-=======
         this->currentTime_ += this->filteringStepSize_;
         this->correctState( aPrioriStateEstimate, currentMeasurementVector, measurementEstimate, kalmanGain );
         this->correctCovariance( aPrioriCovarianceEstimate, currentMeasurementJacobianMatrix, kalmanGain );
->>>>>>> 86558f42
     }
 
 private:
