/*    Copyright (c) 2010-2018, Delft University of Technology
 *    All rigths reserved
 *
 *    This file is part of the Tudat. Redistribution and use in source and
 *    binary forms, with or without modification, are permitted exclusively
 *    under the terms of the Modified BSD license. You should have received
 *    a copy of the license with this file. If not, please or visit:
 *    http://tudat.tudelft.nl/LICENSE.
 */

#ifndef TUDAT_PROPAGATIONOUTPUT_H
#define TUDAT_PROPAGATIONOUTPUT_H

#include <functional>

#include "Tudat/Basics/utilities.h"
#include "Tudat/Astrodynamics/BasicAstrodynamics/astrodynamicsFunctions.h"
#include "Tudat/Astrodynamics/Aerodynamics/aerodynamics.h"
#include "Tudat/Astrodynamics/Ephemerides/frameManager.h"
#include "Tudat/Astrodynamics/Propagators/dynamicsStateDerivativeModel.h"
#include "Tudat/Astrodynamics/Propagators/rotationalMotionStateDerivative.h"
#include "Tudat/SimulationSetup/EnvironmentSetup/body.h"
#include "Tudat/SimulationSetup/PropagationSetup/propagationOutputSettings.h"
#include "Tudat/SimulationSetup/PropagationSetup/propagationSettings.h"
#include "Tudat/Mathematics/BasicMathematics/rotationRepresentations.h"

namespace tudat
{

namespace propagators
{

//! Function to evaluate a function with two input variables (by reference) from function pointers
/*!
 *  Function to evaluate a function with two input variables (by reference) from function pointers that return these
 *  two input variables.
 *  \param functionToEvaluate Function that is to be evaluated with input from function pointers.
 *  \param firstInput Function returning first input to functionToEvaluate.
 *  \param secondInput Function returning second input to functionToEvaluate.
 *  \return Output from functionToEvaluate, using functions firstInput and secondInput as input.
 */
template< typename OutputType, typename InputType >
OutputType evaluateBivariateReferenceFunction(
        const std::function< OutputType( const InputType&, const InputType& ) > functionToEvaluate,
        const std::function< InputType( ) > firstInput,
        const std::function< InputType( ) > secondInput )
{
    return functionToEvaluate( firstInput( ), secondInput( ) );
}

template< typename OutputType, typename InputType >
OutputType evaluateReferenceFunction(
        const std::function< OutputType( const InputType& ) > functionToEvaluate,
        const std::function< InputType( ) > firstInput )
{
    return functionToEvaluate( firstInput( ) );
}

//! Function to evaluate a function with two input variables from function pointers
/*!
 *  Function to evaluate a function with two input variables from function pointers that return these
 *  two input variables.
 *  \param functionToEvaluate Function that is to be evaluated with input from function pointers.
 *  \param firstInput Function returning first input to functionToEvaluate.
 *  \param secondInput Function returning second input to functionToEvaluate.
 *  \return Output from functionToEvaluate, using functions firstInput and secondInput as input.
 */
template< typename OutputType, typename InputType >
OutputType evaluateBivariateFunction(
        const std::function< OutputType( const InputType, const InputType ) > functionToEvaluate,
        const std::function< InputType( ) > firstInput,
        const std::function< InputType( ) > secondInput )
{
    return functionToEvaluate( firstInput( ), secondInput( ) );
}

//! Function to evaluate a function with three input variables from function pointers
/*!
 *  Function to evaluate a function with three input variables from function pointers that return these
 *  three input variables.
 *  \param functionToEvaluate Function that is to be evaluated with input from function pointers.
 *  \param firstInput Function returning first input to functionToEvaluate.
 *  \param secondInput Function returning second input to functionToEvaluate.
 *  \param thirdInput Function returning third input to functionToEvaluate.
 *  \return Output from functionToEvaluate, using functions firstInput, secondInput and thirdInput as input.
 */
template< typename OutputType, typename FirstInputType, typename SecondInputType, typename ThirdInputType >
OutputType evaluateTrivariateFunction(
        const std::function< OutputType( const FirstInputType&, const SecondInputType, const ThirdInputType ) >
        functionToEvaluate,
        const std::function< FirstInputType( ) > firstInput,
        const std::function< SecondInputType( ) > secondInput,
        const std::function< ThirdInputType( ) > thirdInput )
{
    return functionToEvaluate( firstInput( ), secondInput( ), thirdInput( ) );
}


//! Funtion to get the size of a dependent variable save settings
/*!
 * Funtion to get the size of a dependent variable save settings.
 * \param singleDependentVariableSaveSettings Save settings for a dependent variable.
 * \return Size of requested dependent variable to save (equal to the size of the associated dependent variable,
 * or equal to 1 if the property `component_` is set).
 */
int getDependentVariableSaveSize(
        const std::shared_ptr< SingleDependentVariableSaveSettings >& singleDependentVariableSaveSettings );

//! Funtion to get the size of a dependent variable
/*!
 * Funtion to get the size (i.e. number of values in variable: one for altitude, three for position, etc.)
 * of a dependent variable
 * \param dependentVariableSettings Dependent variable type for which size is to be determined.
 * \return Size of requested dependent variable.
 */
int getDependentVariableSize(
        const std::shared_ptr< SingleDependentVariableSaveSettings > dependentVariableSettings );

//! Get the vector representation of a rotation matrix.
/*!
 *  Get the vector representation of a rotation matrix.
 *  \param currentRotationMatrix Rotation matrix that is to be put into vector rerpesentation
 *  \return Column vector consisting of transpose of concatenated rows of currentRotationMatrix input.
 */
Eigen::VectorXd getVectorRepresentationForRotationMatrix(
        const Eigen::Matrix3d& currentRotationMatrix );

//! Get the vector representation of a rotation matrix.
/*!
 *  Get the vector representation of a rotation matrix.
 *  \param rotationFunction Function returning the rotation matrix that is to be put into vector rerpesentation
 *  \return Column vector consisting of transpose of concatenated rows of rotationFunction input.
 */
Eigen::VectorXd getVectorRepresentationForRotationMatrixFunction(
        const std::function< Eigen::Matrix3d( ) > rotationFunction );

//! Get the vector representation of a quaternion.
/*!
 *  Get the vector representation of a quaternion. Quaternion is converted to a rotation matrix, which is then put into
 *  a vector representation.
 *  \param rotationFunction Function returning the quaternion that is to be put inot vector rerpesentation
 *  \return Column vector consisting of transpose of concatenated rows of matrix representation of rotationFunction input.
 */
Eigen::VectorXd getVectorRepresentationForRotationQuaternion(
        const std::function< Eigen::Quaterniond( ) > rotationFunction );


//! Get the 3x3 matrix representation from a vector with 9 entries
/*!
 *  Get the matrix representation from a vector with 9 entries. The vector is the transpose of the concatenated rows of
 *  the associated matrix.
 *  \param vectorRepresentation Vector representation of 3x3 matrix (transpose of the concatenated rows of
 *  the associated matrix)
 *  \return Matrix from 3x3 vector representation.
 */
Eigen::Matrix3d getMatrixFromVectorRotationRepresentation(
        const Eigen::VectorXd vectorRepresentation );

//! Get the quaternion formulation of an orthonormal matrix, from input of a vector with 9 entries corresponding to matrix
//! entries.
/*!
 *  et the quaternion formulation of an orthonormal matrix, from input of a vector with 9 entries corresponding to matrix
 *  entries. The input vector is the transpose of the concatenated rows of the associated (orthonormal) matrix.
 *  \param vectorRepresentation Vector representation of 3x3 matrix (transpose of the concatenated rows of
 *  the associated matrix)
 *  \return Quaternion representation of orthonormal matrix obtained from 3x3 vector representation.
 */
Eigen::Quaterniond getQuaternionFromVectorRotationRepresentation(
        const Eigen::VectorXd vectorRepresentation );

//! Function to convert a matrix to the format used to save dependent variables
/*!
 * Function to convert a matrix to the format used to save dependent variables
 * \param matrix Matrix that is to be converted
 * \param vector Vector storage format of matrix
 */
void getMatrixInOutputVectorRepresentation(
        const Eigen::MatrixXd& matrix, Eigen::VectorXd& vector );

//! Function to convert a vector dependent variable output to its original matrix representation
/*!
 *  Function to convert a vector dependent variable output to its original matrix representation
 *  \param vector Vector dependent variable output
 *  \param matrix Original matrix representation
 *  \param rows Number of rows in matrix output
 *  \param columns Number of columns in matrix output
 */
void getOutputVectorInMatrixRepresentation(
        const Eigen::VectorXd& vector, Eigen::MatrixXd& matrix,
        const int rows, const int columns );

//! Function to retrieve matrix block function output in vector representation
/*!
 *  Function to retrieve matrix block function output in vector representation
 * \param blockFunction Function that returns (by reference) a matrix block
 * \param numberOfRows Number of rows in matrix output
 * \param numberOfColumns Number of columns in matrix output
 * \return Block-matrix in vector representation
 */
Eigen::VectorXd getVectorFunctionFromBlockFunction(
        const std::function< void( Eigen::Block< Eigen::MatrixXd > ) > blockFunction,
                                    const int numberOfRows, const int numberOfColumns );

//! Function to compute the Fay-Riddell equilibrium heat flux from body properties
/*!
 * Function to compute the Fay-Riddell equilibrium heat flux from body properties
 * \param flightConditions Object describing the current atmospheric flight conditions of the vehicle
 * \param vehicleSystems Object describing the physical properties of the vehicle
 * \return Equilibrium heat flux according to Fay-Riddell model
 */
double computeEquilibriumFayRiddellHeatFluxFromProperties(
        const std::shared_ptr< aerodynamics::AtmosphericFlightConditions > flightConditions,
        const std::shared_ptr< system_models::VehicleSystems > vehicleSystems );

//! Function to retrieve relevant spherical harmonic acceleration model for dependent variable setting
/*!
 *  Function to retrieve relevant spherical harmonic acceleration model for dependent variable setting
 *  \param dependentVariableSettings Settings for dependent variable, associatedBody_ defines body undergoing acceleration,
 *  secondaryBody_ body exerting acceleration
 *  \param stateDerivativeModels List of state derivative models from which acceleration is to be retrieved
 *  \return Relevant spherical harmonic acceleration model for dependent variable setting
 */
template< typename StateScalarType, typename TimeType >
std::shared_ptr< gravitation::SphericalHarmonicsGravitationalAccelerationModel >
getSphericalHarmonicAccelerationForDependentVariables(
        const std::shared_ptr< SingleDependentVariableSaveSettings > dependentVariableSettings,
        const std::unordered_map< IntegratedStateType,
        std::vector< std::shared_ptr< SingleStateTypeDerivative< StateScalarType, TimeType > > > >& stateDerivativeModels )
{
    std::shared_ptr< gravitation::SphericalHarmonicsGravitationalAccelerationModel > sphericalHarmonicAcceleration;

    // Retrieve list of suitable acceleration models (size should be one to avoid ambiguities)s
    std::vector< std::shared_ptr< basic_astrodynamics::AccelerationModel< Eigen::Vector3d > > >
            listOfSuitableAccelerationModels = getAccelerationBetweenBodies(
                dependentVariableSettings->associatedBody_,
                dependentVariableSettings->secondaryBody_, stateDerivativeModels,
                basic_astrodynamics::spherical_harmonic_gravity );


    // Check if third-body counterpart of acceleration is found
    if( listOfSuitableAccelerationModels.size( ) == 0 )
    {
        listOfSuitableAccelerationModels = getAccelerationBetweenBodies(
                    dependentVariableSettings->associatedBody_,
                    dependentVariableSettings->secondaryBody_,
                    stateDerivativeModels, basic_astrodynamics::getAssociatedThirdBodyAcceleration(
                        basic_astrodynamics::spherical_harmonic_gravity ) );
    }

    if( listOfSuitableAccelerationModels.size( ) != 1 )
    {
        std::string errorMessage = "Error when getting spherical harmonic acceleration components between bodies " +
                dependentVariableSettings->associatedBody_ + " and " +
                dependentVariableSettings->secondaryBody_ + " of type " +
                std::to_string(
                    basic_astrodynamics::spherical_harmonic_gravity ) +
                ", no such acceleration found";
        throw std::runtime_error( errorMessage );
    }
    else
    {
        sphericalHarmonicAcceleration =
                std::dynamic_pointer_cast< gravitation::SphericalHarmonicsGravitationalAccelerationModel >(
                    listOfSuitableAccelerationModels.at( 0 ) );
        if( sphericalHarmonicAcceleration == nullptr )
        {
            std::string errorMessage = "Error when getting spherical harmonic acceleration for dependent variable " +
                    dependentVariableSettings->associatedBody_ + " and " +
                    dependentVariableSettings->secondaryBody_ + " type is ionconsistent";
            throw std::runtime_error( errorMessage );
        }
    }

    return sphericalHarmonicAcceleration;
}


//! Function to create a function returning a requested dependent variable value (of type VectorXd).
/*!
 *  Function to create a function returning a requested dependent variable value (of type VectorXd), retrieved from
 *  environment and/or state derivative models.
 *  \param dependentVariableSettings Settings for dependent variable that is to be returned by function created here.
 *  \param bodyMap List of bodies to use in simulations (containing full environment).
 *  \param stateDerivativeModels List of state derivative models used in simulations (sorted by dynamics type as key)
 *  \return Function returning requested dependent variable. NOTE: The environment and state derivative models need to
 *  be updated to current state and independent variable before computation is performed.
 */
template< typename TimeType = double, typename StateScalarType = double >
std::pair< std::function< Eigen::VectorXd( ) >, int > getVectorDependentVariableFunction(
        const std::shared_ptr< SingleDependentVariableSaveSettings > dependentVariableSettings,
        const simulation_setup::NamedBodyMap& bodyMap,
        const std::unordered_map< IntegratedStateType,
        std::vector< std::shared_ptr< SingleStateTypeDerivative< StateScalarType, TimeType > > > >& stateDerivativeModels =
        std::unordered_map< IntegratedStateType,
        std::vector< std::shared_ptr< SingleStateTypeDerivative< StateScalarType, TimeType > > > >( ),
        const std::map< propagators::IntegratedStateType, orbit_determination::StateDerivativePartialsMap >& stateDerivativePartials =
        std::map< propagators::IntegratedStateType, orbit_determination::StateDerivativePartialsMap >( ) )
{
    std::function< Eigen::VectorXd( ) > variableFunction;
    int parameterSize;

    // Retrieve base information on dependent variable
    PropagationDependentVariables dependentVariable = dependentVariableSettings->dependentVariableType_;
    const std::string& bodyWithProperty = dependentVariableSettings->associatedBody_;
    const std::string& secondaryBody = dependentVariableSettings->secondaryBody_;

    // Check dependent variable type and create function accordingly.
    switch( dependentVariable )
    {
    case relative_position_dependent_variable:
    {
        // Retrieve functions for positions of two bodies.
        std::function< Eigen::Vector3d( const Eigen::Vector3d&, const Eigen::Vector3d& ) > functionToEvaluate =
                std::bind( &linear_algebra::computeVectorDifference< 3 >, std::placeholders::_1, std::placeholders::_2 );
        std::function< Eigen::Vector3d( ) > firstInput =
                std::bind( &simulation_setup::Body::getPosition, bodyMap.at( bodyWithProperty ) );
        std::function< Eigen::Vector3d( ) > secondInput =
                std::bind( &simulation_setup::Body::getPosition, bodyMap.at( secondaryBody ) );

        variableFunction = std::bind(
                    &evaluateBivariateReferenceFunction< Eigen::Vector3d, Eigen::Vector3d >,
                    functionToEvaluate, firstInput, secondInput );
        parameterSize = 3;
        break;
    }
    case relative_velocity_dependent_variable:
    {
        // Retrieve functions for velocities of two bodies.
        std::function< Eigen::Vector3d( const Eigen::Vector3d&, const Eigen::Vector3d& ) > functionToEvaluate =
                std::bind( &linear_algebra::computeVectorDifference< 3 >, std::placeholders::_1, std::placeholders::_2 );
        std::function< Eigen::Vector3d( ) > firstInput =
                std::bind( &simulation_setup::Body::getVelocity, bodyMap.at( bodyWithProperty ) );
        std::function< Eigen::Vector3d( ) > secondInput =
                std::bind( &simulation_setup::Body::getVelocity, bodyMap.at( secondaryBody ) );

        variableFunction = std::bind(
                    &evaluateBivariateReferenceFunction< Eigen::Vector3d, Eigen::Vector3d >,
                    functionToEvaluate, firstInput, secondInput );
        parameterSize = 3;


        break;
    }
    case total_acceleration_dependent_variable:
    {
        // Retrieve model responsible for computing accelerations of requested bodies.
        std::shared_ptr< NBodyStateDerivative< StateScalarType, TimeType > > nBodyModel =
                getTranslationalStateDerivativeModelForBody( bodyWithProperty, stateDerivativeModels );
        variableFunction =
                std::bind( &NBodyStateDerivative< StateScalarType, TimeType >::getTotalAccelerationForBody, nBodyModel,
                             bodyWithProperty );
        parameterSize = 3;


        break;
    }
    case single_acceleration_dependent_variable:
    {
        // Check input consistency.
        std::shared_ptr< SingleAccelerationDependentVariableSaveSettings > accelerationDependentVariableSettings =
                std::dynamic_pointer_cast< SingleAccelerationDependentVariableSaveSettings >( dependentVariableSettings );
        if( accelerationDependentVariableSettings == nullptr )
        {
            std::string errorMessage= "Error, inconsistent inout when creating dependent variable function of type single_acceleration_dependent_variable";
            throw std::runtime_error( errorMessage );
        }
        else
        {
            // Retrieve list of suitable acceleration models (size should be one to avoid ambiguities)
            std::vector< std::shared_ptr< basic_astrodynamics::AccelerationModel< Eigen::Vector3d > > >
                    listOfSuitableAccelerationModels = getAccelerationBetweenBodies(
                        accelerationDependentVariableSettings->associatedBody_,
                        accelerationDependentVariableSettings->secondaryBody_,
                        stateDerivativeModels, accelerationDependentVariableSettings->accelerationModelType_ );

            // Check if third-body counterpart of acceleration is found
            if( listOfSuitableAccelerationModels.size( ) == 0 && basic_astrodynamics::isAccelerationDirectGravitational(
                        accelerationDependentVariableSettings->accelerationModelType_ ) )
            {
                listOfSuitableAccelerationModels = getAccelerationBetweenBodies(
                            accelerationDependentVariableSettings->associatedBody_,
                            accelerationDependentVariableSettings->secondaryBody_,
                            stateDerivativeModels, basic_astrodynamics::getAssociatedThirdBodyAcceleration(
                                accelerationDependentVariableSettings->accelerationModelType_  ) );
            }

            if( listOfSuitableAccelerationModels.size( ) != 1 )
            {
                std::string errorMessage = "Error when getting acceleration between bodies " +
                        accelerationDependentVariableSettings->associatedBody_ + " and " +
                        accelerationDependentVariableSettings->secondaryBody_ + " of type " +
                        std::to_string(
                            accelerationDependentVariableSettings->accelerationModelType_ ) +
                        ", no such acceleration found";
                throw std::runtime_error( errorMessage );
            }
            else
            {
                //std::function< Eigen::Vector3d( ) > vectorFunction =
                variableFunction = std::bind( &basic_astrodynamics::AccelerationModel3d::getAcceleration,
                                                listOfSuitableAccelerationModels.at( 0 ) );
                parameterSize = 3;
            }
        }
        break;
    }
    case spherical_harmonic_acceleration_terms_dependent_variable:
    {
        // Check input consistency.
        std::shared_ptr< SphericalHarmonicAccelerationTermsDependentVariableSaveSettings > accelerationComponentVariableSettings =
                std::dynamic_pointer_cast< SphericalHarmonicAccelerationTermsDependentVariableSaveSettings >( dependentVariableSettings );
        if( accelerationComponentVariableSettings == nullptr )
        {
            std::string errorMessage= "Error, inconsistent inout when creating dependent variable function of type single_acceleration_dependent_variable";
            throw std::runtime_error( errorMessage );
        }
        else
        {
            std::shared_ptr< gravitation::SphericalHarmonicsGravitationalAccelerationModel > sphericalHarmonicAcceleration =
                    getSphericalHarmonicAccelerationForDependentVariables(
                        accelerationComponentVariableSettings, stateDerivativeModels );

            sphericalHarmonicAcceleration->setSaveSphericalHarmonicTermsSeparately( true );
            variableFunction = std::bind(
                        &gravitation::SphericalHarmonicsGravitationalAccelerationModel::getConcatenatedAccelerationComponents,
                        sphericalHarmonicAcceleration, accelerationComponentVariableSettings->componentIndices_ );
            parameterSize = 3 * accelerationComponentVariableSettings->componentIndices_.size( );
        }
        break;
    }
    case total_gravity_field_variation_acceleration:
    {

        std::shared_ptr< gravitation::SphericalHarmonicsGravitationalAccelerationModel > sphericalHarmonicAcceleration =
                getSphericalHarmonicAccelerationForDependentVariables(
                    dependentVariableSettings, stateDerivativeModels );
        std::shared_ptr< gravitation::TimeDependentSphericalHarmonicsGravityField > timeDependentGravityField =
                std::dynamic_pointer_cast< gravitation::TimeDependentSphericalHarmonicsGravityField >(
                    bodyMap.at( dependentVariableSettings->secondaryBody_ )->getGravityFieldModel( ) );

        if( timeDependentGravityField == nullptr )
        {
            throw std::runtime_error( "Error when requesting save of gravity field variation acceleration, central body " +
                                      dependentVariableSettings->secondaryBody_ +
                                      " has no TimeDependentSphericalHarmonicsGravityField." );
        }
        else
        {
            std::function< Eigen::VectorXd( const Eigen::MatrixXd&, const Eigen::MatrixXd& ) > accelerationFunction =
                    std::bind( &gravitation::SphericalHarmonicsGravitationalAccelerationModel::getAccelerationWithAlternativeCoefficients,
                                 sphericalHarmonicAcceleration, std::placeholders::_1,std::placeholders::_2 );
            std::function< Eigen::MatrixXd( ) > cosineCorrectionFunction =
                    std::bind( &gravitation::TimeDependentSphericalHarmonicsGravityField::getTotalCosineCoefficientCorrection,
                                 timeDependentGravityField,
                                 sphericalHarmonicAcceleration->getMaximumDegree( ),
                                 sphericalHarmonicAcceleration->getMaximumOrder( ) );
            std::function< Eigen::MatrixXd( ) > sineCorrectionFunction =
                    std::bind( &gravitation::TimeDependentSphericalHarmonicsGravityField::getTotalSineCoefficientCorrection,
                                 timeDependentGravityField,
                                 sphericalHarmonicAcceleration->getMaximumDegree( ),
                                 sphericalHarmonicAcceleration->getMaximumOrder( ) );

            variableFunction = std::bind( evaluateBivariateReferenceFunction< Eigen::VectorXd, Eigen::MatrixXd >,
                                            accelerationFunction, cosineCorrectionFunction, sineCorrectionFunction );

            parameterSize = 3;
        }

        break;
    }
    case single_gravity_field_variation_acceleration:
    {
        std::shared_ptr< SingleVariationSphericalHarmonicAccelerationSaveSettings > accelerationVariableSettings =
                std::dynamic_pointer_cast< SingleVariationSphericalHarmonicAccelerationSaveSettings >( dependentVariableSettings );
        if( accelerationVariableSettings == nullptr )
        {
            std::string errorMessage= "Error, inconsistent inout when creating dependent variable function of type single_gravity_field_variation_acceleration";
            throw std::runtime_error( errorMessage );
        }
        else
        {
            std::shared_ptr< gravitation::SphericalHarmonicsGravitationalAccelerationModel > sphericalHarmonicAcceleration =
                    getSphericalHarmonicAccelerationForDependentVariables(
                        accelerationVariableSettings, stateDerivativeModels );
            std::shared_ptr< gravitation::TimeDependentSphericalHarmonicsGravityField > timeDependentGravityField =
                    std::dynamic_pointer_cast< gravitation::TimeDependentSphericalHarmonicsGravityField >(
                        bodyMap.at( dependentVariableSettings->secondaryBody_ )->getGravityFieldModel( ) );

            if( timeDependentGravityField == nullptr )
            {
                throw std::runtime_error( "Error when requesting save of gravity field variation acceleration, central body " +
                                          dependentVariableSettings->secondaryBody_ +
                                          " has no TimeDependentSphericalHarmonicsGravityField." );
            }
            else
            {
                std::function< Eigen::VectorXd( const Eigen::MatrixXd&, const Eigen::MatrixXd& ) > accelerationFunction =
                        std::bind( &gravitation::SphericalHarmonicsGravitationalAccelerationModel::getAccelerationWithAlternativeCoefficients,
                                     sphericalHarmonicAcceleration, std::placeholders::_1,std::placeholders::_2 );

                std::shared_ptr< gravitation::GravityFieldVariations > gravityFieldVatiation =
                        timeDependentGravityField->getGravityFieldVariationsSet( )->getGravityFieldVariation(
                            accelerationVariableSettings->deformationType_,
                            accelerationVariableSettings->identifier_ ).second;

                std::function< Eigen::MatrixXd( ) > cosineCorrectionFunction =
                        std::bind( &gravitation::GravityFieldVariations::getLastCosineCorrection,
                                     gravityFieldVatiation  );
                std::function< Eigen::MatrixXd( ) > sineCorrectionFunction =
                        std::bind( &gravitation::GravityFieldVariations::getLastSineCorrection,
                                     gravityFieldVatiation );

                variableFunction = std::bind( evaluateBivariateReferenceFunction< Eigen::VectorXd, Eigen::MatrixXd >,
                                                accelerationFunction, cosineCorrectionFunction, sineCorrectionFunction );

            }
        }
        parameterSize = 3;

        break;
    }
    case single_gravity_field_variation_acceleration_terms:
    {
        std::shared_ptr< SingleVariationSingleTermSphericalHarmonicAccelerationSaveSettings > accelerationVariableSettings =
                std::dynamic_pointer_cast< SingleVariationSingleTermSphericalHarmonicAccelerationSaveSettings >( dependentVariableSettings );
        if( accelerationVariableSettings == nullptr )
        {
            std::string errorMessage= "Error, inconsistent inout when creating dependent variable function of type single_gravity_field_variation_acceleration_terms";
            throw std::runtime_error( errorMessage );
        }
        else
        {
            std::shared_ptr< gravitation::SphericalHarmonicsGravitationalAccelerationModel > sphericalHarmonicAcceleration =
                    getSphericalHarmonicAccelerationForDependentVariables(
                        accelerationVariableSettings, stateDerivativeModels );
            std::shared_ptr< gravitation::TimeDependentSphericalHarmonicsGravityField > timeDependentGravityField =
                    std::dynamic_pointer_cast< gravitation::TimeDependentSphericalHarmonicsGravityField >(
                        bodyMap.at( dependentVariableSettings->secondaryBody_ )->getGravityFieldModel( ) );

            if( timeDependentGravityField == nullptr )
            {
                throw std::runtime_error( "Error when requesting save of gravity field variation acceleration, central body " +
                                          dependentVariableSettings->secondaryBody_ +
                                          " has no TimeDependentSphericalHarmonicsGravityField." );
            }
            else
            {
                std::function< Eigen::VectorXd( const Eigen::MatrixXd&, const Eigen::MatrixXd& ) > accelerationFunction =
                        std::bind( &gravitation::SphericalHarmonicsGravitationalAccelerationModel::
                                     getAccelerationComponentsWithAlternativeCoefficients,
                                     sphericalHarmonicAcceleration, std::placeholders::_1,std::placeholders::_2, accelerationVariableSettings->componentIndices_ );

                std::shared_ptr< gravitation::GravityFieldVariations > gravityFieldVatiation =
                        timeDependentGravityField->getGravityFieldVariationsSet( )->getGravityFieldVariation(
                            accelerationVariableSettings->deformationType_,
                            accelerationVariableSettings->identifier_ ).second;

                std::function< Eigen::MatrixXd( ) > cosineCorrectionFunction =
                        std::bind( &gravitation::GravityFieldVariations::getLastCosineCorrection,
                                     gravityFieldVatiation );
                std::function< Eigen::MatrixXd( ) > sineCorrectionFunction =
                        std::bind( &gravitation::GravityFieldVariations::getLastSineCorrection,
                                     gravityFieldVatiation );

                variableFunction = std::bind( evaluateBivariateReferenceFunction< Eigen::VectorXd, Eigen::MatrixXd >,
                                                accelerationFunction, cosineCorrectionFunction, sineCorrectionFunction );

            }
            parameterSize = 3 * accelerationVariableSettings->componentIndices_.size( );

        }
        break;
    }
    case aerodynamic_force_coefficients_dependent_variable:
    {
        if( std::dynamic_pointer_cast< aerodynamics::AtmosphericFlightConditions >(
                    bodyMap.at( bodyWithProperty )->getFlightConditions( ) )== nullptr )
        {
            std::string errorMessage = "Error, no atmospheric flight conditions available when requesting density output of aerodynamic force coefficients " +
                    bodyWithProperty + "w.r.t." + secondaryBody;
            throw std::runtime_error( errorMessage );
        }

        variableFunction = std::bind(
                    &aerodynamics::AerodynamicCoefficientInterface::getCurrentForceCoefficients,
                    std::dynamic_pointer_cast< aerodynamics::AtmosphericFlightConditions >(
                        bodyMap.at( bodyWithProperty )->getFlightConditions( ) )->getAerodynamicCoefficientInterface( ) );
        parameterSize = 3;

        break;
    }
    case aerodynamic_moment_coefficients_dependent_variable:
    {
        if( std::dynamic_pointer_cast< aerodynamics::AtmosphericFlightConditions >(
                    bodyMap.at( bodyWithProperty )->getFlightConditions( ) )== nullptr )
        {

            std::string errorMessage = "Error, no atmospheric flight conditions available when requesting density output of aerodynamic moment coefficients " +
                    bodyWithProperty + "w.r.t." + secondaryBody;
            throw std::runtime_error( errorMessage );
        }

        variableFunction = std::bind(
                    &aerodynamics::AerodynamicCoefficientInterface::getCurrentMomentCoefficients,
                    std::dynamic_pointer_cast< aerodynamics::AtmosphericFlightConditions >(
                        bodyMap.at( bodyWithProperty )->getFlightConditions( ) )->getAerodynamicCoefficientInterface( ) );
        parameterSize = 3;

        break;
    }
    case rotation_matrix_to_body_fixed_frame_variable:
    {
        std::function< Eigen::Quaterniond( ) > rotationFunction =
                std::bind( &simulation_setup::Body::getCurrentRotationToLocalFrame, bodyMap.at( bodyWithProperty ) );
        variableFunction = std::bind( &getVectorRepresentationForRotationQuaternion, rotationFunction );
        parameterSize = 9;
        break;
    }
    case intermediate_aerodynamic_rotation_matrix_variable:
    {
        if( bodyMap.at( bodyWithProperty )->getFlightConditions( ) == nullptr )
        {
            std::string errorMessage= "Error, no flight conditions when creating dependent variable function of type intermediate_aerodynamic_rotation_matrix_variable";
            throw std::runtime_error( errorMessage );
        }

        // Check input consistency.
        std::shared_ptr< IntermediateAerodynamicRotationVariableSaveSettings >
                intermediateAerodynamicRotationVariableSaveSettings =
                std::dynamic_pointer_cast< IntermediateAerodynamicRotationVariableSaveSettings >(
                    dependentVariableSettings );
        if( intermediateAerodynamicRotationVariableSaveSettings == nullptr )
        {
            std::string errorMessage= "Error, inconsistent inout when creating dependent variable function of type intermediate_aerodynamic_rotation_matrix_variable";
            throw std::runtime_error( errorMessage );
        }

        std::function< Eigen::Quaterniond( ) > rotationFunction =
                std::bind( &reference_frames::AerodynamicAngleCalculator::getRotationQuaternionBetweenFrames,
                             bodyMap.at( bodyWithProperty )->getFlightConditions( )->getAerodynamicAngleCalculator( ),
                             intermediateAerodynamicRotationVariableSaveSettings->baseFrame_,
                             intermediateAerodynamicRotationVariableSaveSettings->targetFrame_ );

        variableFunction = std::bind( &getVectorRepresentationForRotationQuaternion, rotationFunction );
        parameterSize = 9;
        break;
    }
    case body_fixed_airspeed_based_velocity_variable:
    {
        if( std::dynamic_pointer_cast< aerodynamics::AtmosphericFlightConditions >(
                    bodyMap.at( bodyWithProperty )->getFlightConditions( ) )== nullptr )
        {
            std::string errorMessage= "Error, no atmospheric flight conditions when creating dependent variable function of type body_fixed_airspeed_based_velocity_variable";
            throw std::runtime_error( errorMessage );
        }

        variableFunction = std::bind( &aerodynamics::AtmosphericFlightConditions::getCurrentAirspeedBasedVelocity,
                                        std::dynamic_pointer_cast< aerodynamics::AtmosphericFlightConditions >(
                                            bodyMap.at( bodyWithProperty )->getFlightConditions( ) ) );
        parameterSize = 3;
        break;
    }
    case body_fixed_groundspeed_based_velocity_variable:
    {
        if( bodyMap.at( bodyWithProperty )->getFlightConditions( ) == nullptr )
        {
            std::string errorMessage= "Error, no flight conditions when creating dependent variable function of type body_fixed_groundspeed_based_velocity_variable";
            throw std::runtime_error( errorMessage );
        }

        if(  bodyMap.at( bodyWithProperty )->getFlightConditions( )->getAerodynamicAngleCalculator( ) == nullptr )
        {
            std::string errorMessage= "Error, no aerodynamic angle calculator when creating dependent variable function of type body_fixed_groundspeed_based_velocity_variable";
            throw std::runtime_error( errorMessage );
        }

        variableFunction = std::bind( &reference_frames::AerodynamicAngleCalculator::getCurrentGroundspeedBasedBodyFixedVelocity,
                                        bodyMap.at( bodyWithProperty )->getFlightConditions( )->getAerodynamicAngleCalculator( ) );
        parameterSize = 3;
        break;
    }
    case lvlh_to_inertial_frame_rotation_dependent_variable:
    {
        std::function< Eigen::Vector6d( ) > vehicleStateFunction =
                std::bind( &simulation_setup::Body::getState, bodyMap.at( dependentVariableSettings->associatedBody_ ) );
        std::function< Eigen::Vector6d( ) > centralBodyStateFunction;

        if( ephemerides::isFrameInertial( dependentVariableSettings->secondaryBody_ ) )
        {
            centralBodyStateFunction =  [](){ return Eigen::Vector6d::Zero( ); };
        }
        else
        {
            centralBodyStateFunction =
                    std::bind( &simulation_setup::Body::getState, bodyMap.at( dependentVariableSettings->secondaryBody_ ) );
        }

        std::function< Eigen::Matrix3d( ) > rotationFunction =
                std::bind( &reference_frames::getVelocityBasedLvlhToInertialRotationFromFunctions,
                             vehicleStateFunction, centralBodyStateFunction, true );
        variableFunction = std::bind(
                    &getVectorRepresentationForRotationMatrixFunction, rotationFunction );

        parameterSize = 9;

        break;
    }
    case total_torque_dependent_variable:
    {

        // Retrieve model responsible for computing accelerations of requested bodies.
        std::shared_ptr< RotationalMotionStateDerivative< StateScalarType, TimeType > > rotationalDynamicsModel =
                getRotationalStateDerivativeModelForBody( bodyWithProperty, stateDerivativeModels );
        variableFunction = std::bind( &RotationalMotionStateDerivative< StateScalarType, TimeType >::getTotalTorqueForBody,
                                        rotationalDynamicsModel, bodyWithProperty );
        parameterSize = 3;


        break;
    }
    case single_torque_dependent_variable:
    {
        // Check input consistency.
        std::shared_ptr< SingleTorqueDependentVariableSaveSettings > torqueDependentVariableSettings =
                std::dynamic_pointer_cast< SingleTorqueDependentVariableSaveSettings >( dependentVariableSettings );
        if( torqueDependentVariableSettings == nullptr )
        {
            std::string errorMessage= "Error, inconsistent inout when creating dependent variable function of type single_torque_dependent_variable";
            throw std::runtime_error( errorMessage );
        }
        else
        {
            // Retrieve list of suitable torque models (size should be one to avoid ambiguities)
            std::vector< std::shared_ptr< basic_astrodynamics::TorqueModel > >
                    listOfSuitableTorqueModels = getTorqueBetweenBodies(
                        torqueDependentVariableSettings->associatedBody_,
                        torqueDependentVariableSettings->secondaryBody_,
                        stateDerivativeModels, torqueDependentVariableSettings->torqueModelType_ );


            if( listOfSuitableTorqueModels.size( ) != 1 )
            {
                std::string errorMessage = "Error when getting torque between bodies " +
                        torqueDependentVariableSettings->associatedBody_ + " and " +
                        torqueDependentVariableSettings->secondaryBody_ + " of type " +
                        std::to_string(
                            torqueDependentVariableSettings->torqueModelType_ ) +
                        ", no such torque found";
                throw std::runtime_error( errorMessage );
            }
            else
            {
                //std::function< Eigen::Vector3d( ) > vectorFunction =
                variableFunction = std::bind( &basic_astrodynamics::TorqueModel::getTorque,
                                                listOfSuitableTorqueModels.at( 0 ) );
                parameterSize = 3;
            }
        }
        break;
    }
    case keplerian_state_dependent_variable:
    {
        // Retrieve model responsible for computing accelerations of requested bodies.
        std::string orbitingBody = dependentVariableSettings->associatedBody_;
        std::string centralBody = dependentVariableSettings->secondaryBody_;

        if( bodyMap.count( orbitingBody ) == 0 )
        {
            throw std::runtime_error( "Error when requesting kepler elements as dependent variables, orbiting body: '" + orbitingBody + "' not found" );
        }
        else if( bodyMap.count( centralBody ) == 0 )
        {
            throw std::runtime_error( "Error when requesting kepler elements as dependent variables, central body: '" + centralBody + "' not found" );
        }

        std::function< double( ) > centralBodyGravitationalParameter;
        if( bodyMap.at( centralBody )->getGravityFieldModel( ) == nullptr )
        {
            throw std::runtime_error( "Error when requesting kepler elements as dependent variables, central body: '" + centralBody + "' has no gravity field" );
        }
        else
        {
            centralBodyGravitationalParameter = std::bind( &gravitation::GravityFieldModel::getGravitationalParameter,
                                                             bodyMap.at( centralBody )->getGravityFieldModel( ) );
        }

        std::function< double( ) > orbitingBodyGravitationalParameter;
        std::function< double( ) > effectiveGravitationalParameter;
        if( bodyMap.at( orbitingBody )->getGravityFieldModel( ) != nullptr )
        {
            orbitingBodyGravitationalParameter = std::bind( &gravitation::GravityFieldModel::getGravitationalParameter,
                                                              bodyMap.at( orbitingBody )->getGravityFieldModel( ) );
            effectiveGravitationalParameter = std::bind( &utilities::sumFunctionReturn< double >,
                                                           orbitingBodyGravitationalParameter,
                                                           centralBodyGravitationalParameter );

        }
        else
        {
            effectiveGravitationalParameter = centralBodyGravitationalParameter;
        }

        // Retrieve functions for positions of two bodies.
        std::function< Eigen::Vector6d( const Eigen::Vector6d&, const Eigen::Vector6d& ) > functionToEvaluate =
                std::bind( &linear_algebra::computeVectorDifference< 6 >, std::placeholders::_1, std::placeholders::_2 );
        std::function< Eigen::Vector6d( ) > firstInput =
                std::bind( &simulation_setup::Body::getState, bodyMap.at( orbitingBody ) );
        std::function< Eigen::Vector6d( ) > secondInput =
                std::bind( &simulation_setup::Body::getState, bodyMap.at( centralBody ) );
        std::function< Eigen::Vector6d( ) > relativeStateFunction = std::bind(
                    &evaluateBivariateReferenceFunction< Eigen::Vector6d, Eigen::Vector6d >,
                    functionToEvaluate, firstInput, secondInput );

        variableFunction = std::bind( &orbital_element_conversions::convertCartesianToKeplerianElementsFromFunctions< double >,
                                        relativeStateFunction, effectiveGravitationalParameter );
        parameterSize = 6;


        break;
    }
    case modified_equinocial_state_dependent_variable:
    {
        // Retrieve model responsible for computing accelerations of requested bodies.
        std::string orbitingBody = dependentVariableSettings->associatedBody_;
        std::string centralBody = dependentVariableSettings->secondaryBody_;

        if( bodyMap.count( orbitingBody ) == 0 )
        {
            throw std::runtime_error( "Error when requesting modified equinoctial elements as dependent variables, orbiting body: '" + orbitingBody + "' not found" );
        }
        else if( bodyMap.count( centralBody ) == 0 )
        {
            throw std::runtime_error( "Error when requesting modified equinoctial elements as dependent variables, central body: '" + centralBody + "' not found" );
        }

        std::function< double( ) > centralBodyGravitationalParameter;
        if( bodyMap.at( centralBody )->getGravityFieldModel( ) == nullptr )
        {
            throw std::runtime_error( "Error when requesting modified equinoctial elements as dependent variables, central body: '" + centralBody + "' has no gravity field" );
        }
        else
        {
            centralBodyGravitationalParameter = std::bind( &gravitation::GravityFieldModel::getGravitationalParameter,
                                                             bodyMap.at( centralBody )->getGravityFieldModel( ) );
        }

        std::function< double( ) > orbitingBodyGravitationalParameter;
        std::function< double( ) > effectiveGravitationalParameter;
        if( bodyMap.at( orbitingBody )->getGravityFieldModel( ) != nullptr )
        {
            orbitingBodyGravitationalParameter = std::bind( &gravitation::GravityFieldModel::getGravitationalParameter,
                                                              bodyMap.at( orbitingBody )->getGravityFieldModel( ) );
            effectiveGravitationalParameter = std::bind( &utilities::sumFunctionReturn< double >,
                                                           orbitingBodyGravitationalParameter,
                                                           centralBodyGravitationalParameter );

        }
        else
        {
            effectiveGravitationalParameter = centralBodyGravitationalParameter;
        }

        // Retrieve functions for positions of two bodies.
        std::function< Eigen::Vector6d( const Eigen::Vector6d&, const Eigen::Vector6d& ) > functionToEvaluate =
                std::bind( &linear_algebra::computeVectorDifference< 6 >, std::placeholders::_1, std::placeholders::_2 );
        std::function< Eigen::Vector6d( ) > firstInput =
                std::bind( &simulation_setup::Body::getState, bodyMap.at( orbitingBody ) );
        std::function< Eigen::Vector6d( ) > secondInput =
                std::bind( &simulation_setup::Body::getState, bodyMap.at( centralBody ) );
        std::function< Eigen::Vector6d( ) > relativeStateFunction = std::bind(
                    &evaluateBivariateReferenceFunction< Eigen::Vector6d, Eigen::Vector6d >,
                    functionToEvaluate, firstInput, secondInput );

        variableFunction = std::bind(
                    &orbital_element_conversions::convertCartesianToModifiedEquinoctialElementsFromStateFunction< double >,
                    relativeStateFunction, effectiveGravitationalParameter );
        parameterSize = 6;


        break;
    }
    case body_fixed_relative_cartesian_position:
    {
        std::function< Eigen::Vector3d( ) > positionFunctionOfRelativeBody =
                std::bind( &simulation_setup::Body::getPosition, bodyMap.at( bodyWithProperty ) );
        std::function< Eigen::Vector3d( ) > positionFunctionOfCentralBody =
                std::bind( &simulation_setup::Body::getPosition, bodyMap.at( secondaryBody ) );
        std::function< Eigen::Quaterniond( ) > orientationFunctionOfCentralBody =
                std::bind( &simulation_setup::Body::getCurrentRotationToLocalFrame, bodyMap.at( secondaryBody ) );

        variableFunction = std::bind(
                    &reference_frames::getBodyFixedCartesianPosition, positionFunctionOfCentralBody,
                    positionFunctionOfRelativeBody, orientationFunctionOfCentralBody );
        parameterSize = 3;
        break;
    }
    case body_fixed_relative_spherical_position:
    {
        std::function< Eigen::Vector3d( ) > positionFunctionOfRelativeBody =
                std::bind( &simulation_setup::Body::getPosition, bodyMap.at( bodyWithProperty ) );
        std::function< Eigen::Vector3d( ) > positionFunctionOfCentralBody =
                std::bind( &simulation_setup::Body::getPosition, bodyMap.at( secondaryBody ) );
        std::function< Eigen::Quaterniond( ) > orientationFunctionOfCentralBody =
                std::bind( &simulation_setup::Body::getCurrentRotationToLocalFrame, bodyMap.at( secondaryBody ) );

        variableFunction = std::bind(
                    &reference_frames::getBodyFixedSphericalPosition, positionFunctionOfCentralBody,
                    positionFunctionOfRelativeBody, orientationFunctionOfCentralBody );
        parameterSize = 3;
        break;
    }
<<<<<<< HEAD
    case euler_angles_to_body_fixed_313:
    {
        std::function< Eigen::Quaterniond( ) > orientationFunctionOfBody =
                std::bind( &simulation_setup::Body::getCurrentRotationToLocalFrame, bodyMap.at( bodyWithProperty ) );

        std::function< Eigen::Vector3d( const Eigen::Quaterniond ) > eulerAngleFunction =
                std::bind( &basic_mathematics::get313EulerAnglesFromQuaternion, std::placeholders::_1 );

        variableFunction = std::bind(
                    &evaluateReferenceFunction< Eigen::Vector3d, Eigen::Quaterniond >,
                    eulerAngleFunction, orientationFunctionOfBody );
        parameterSize = 3;
    }
=======
#if( BUILD_WITH_ESTIMATION_TOOLS )
>>>>>>> c53e88e0
    case acceleration_partial_wrt_body_translational_state:
    {
        std::shared_ptr< AccelerationPartialWrtStateSaveSettings > accelerationPartialVariableSettings =
                std::dynamic_pointer_cast< AccelerationPartialWrtStateSaveSettings >( dependentVariableSettings );
        if( accelerationPartialVariableSettings == nullptr )
        {
            std::string errorMessage= "Error, inconsistent inout when creating dependent variable function of type acceleration_partial_wrt_body_translational_state";
            throw std::runtime_error( errorMessage );
        }
        else
        {
            if( stateDerivativePartials.count( translational_state ) == 0 )
            {
                throw std::runtime_error( "Error when requesting acceleration_partial_wrt_body_translational_state dependent variable, no translational state partials found." );
            }

            std::shared_ptr< acceleration_partials::AccelerationPartial > partialToUse =
                    getAccelerationPartialForBody(
                        stateDerivativePartials.at( translational_state ), accelerationPartialVariableSettings->accelerationModelType_,
                        accelerationPartialVariableSettings->associatedBody_,
                        accelerationPartialVariableSettings->secondaryBody_,
                        accelerationPartialVariableSettings->thirdBody_ );

            std::pair< std::function< void( Eigen::Block< Eigen::MatrixXd > ) >, int > partialFunction =
                    partialToUse->getDerivativeFunctionWrtStateOfIntegratedBody(
                            std::make_pair( accelerationPartialVariableSettings->derivativeWrtBody_, "" ),
                        propagators::translational_state );

            if( partialFunction.second == 0 )
            {
                variableFunction = boost::lambda::constant( Eigen::VectorXd::Zero( 18 ) );
            }
            else
            {
                variableFunction = std::bind(
                            &getVectorFunctionFromBlockFunction, partialFunction.first, 3, 6 );
            }

            parameterSize = 18;
        }
        break;
    }
#endif
    default:
        std::string errorMessage =
                "Error, did not recognize vector dependent variable type when making variable function: " +
                std::to_string( dependentVariableSettings->dependentVariableType_ );
        throw std::runtime_error( errorMessage );
    }
    return std::make_pair( variableFunction, parameterSize );
}

//! Acces element at index function
/*!
 * Acces element at index function
 * \param vectorFunction The function returning an Eigen vector
 * \param index The index to be accessed
 * \return The value of vector at index
 */
inline double elementAtIndexFunction( const std::function< Eigen::VectorXd( ) >& vectorFunction, const int index )
{
    return vectorFunction( )( index );
}

//! Function to create a function returning a requested dependent variable value (of type double).
/*!
 *  Function to create a function returning a requested dependent variable value (of type double), retrieved from
 *  environment and/or state derivative models.
 *  \param dependentVariableSettings Settings for dependent variable that is to be returned by function created here.
 *  \param bodyMap List of bodies to use in simulations (containing full environment).
 *  \param stateDerivativeModels List of state derivative models used in simulations (sorted by dynamics type as key)
 *  \return Function returning requested dependent variable. NOTE: The environment and state derivative models need to
 *  be updated to current state and independent variable before computation is performed.
 */
template< typename TimeType = double, typename StateScalarType = double >
std::function< double( ) > getDoubleDependentVariableFunction(
        const std::shared_ptr< SingleDependentVariableSaveSettings > dependentVariableSettings,
        const simulation_setup::NamedBodyMap& bodyMap,
        const std::unordered_map< IntegratedStateType,
        std::vector< std::shared_ptr< SingleStateTypeDerivative< StateScalarType, TimeType > > > >& stateDerivativeModels =
        std::unordered_map< IntegratedStateType,
        std::vector< std::shared_ptr< SingleStateTypeDerivative< StateScalarType, TimeType > > > >( ),
        const std::map< propagators::IntegratedStateType, orbit_determination::StateDerivativePartialsMap >& stateDerivativePartials =
        std::map< propagators::IntegratedStateType, orbit_determination::StateDerivativePartialsMap >( ) )
{
    const int componentIndex = dependentVariableSettings->componentIndex_;
    const int dependentVariableSize = getDependentVariableSize( dependentVariableSettings );
    if ( componentIndex >= 0 )
    {
        if ( dependentVariableSettings->componentIndex_ > dependentVariableSize - 1 )
        {
            throw std::runtime_error( "Error, cannot access component of variable because it exceeds its size" );
        }

        const std::pair< std::function< Eigen::VectorXd( ) >, int > vectorFunction =
                getVectorDependentVariableFunction< TimeType, StateScalarType >(
                    dependentVariableSettings, bodyMap, stateDerivativeModels, stateDerivativePartials );
        return std::bind( &elementAtIndexFunction, vectorFunction.first, componentIndex );
    }
    else
    {
        std::function< double( ) > variableFunction;

        // Retrieve base information on dependent variable
        PropagationDependentVariables dependentVariable = dependentVariableSettings->dependentVariableType_;
        const std::string& bodyWithProperty = dependentVariableSettings->associatedBody_;
        const std::string& secondaryBody = dependentVariableSettings->secondaryBody_;

        // Check dependent variable type and create function accordingly.
        switch( dependentVariable )
        {
        case mach_number_dependent_variable:
        {
            if( std::dynamic_pointer_cast< aerodynamics::AtmosphericFlightConditions >(
                        bodyMap.at( bodyWithProperty )->getFlightConditions( ) )== nullptr )
            {
                std::string errorMessage = "Error, no atmospheric flight conditions available when requesting Mach number output of " +
                        bodyWithProperty + "w.r.t." + secondaryBody;
                throw std::runtime_error( errorMessage );
            }

            std::function< double( const double, const double ) > functionToEvaluate =
                    std::bind( &aerodynamics::computeMachNumber, std::placeholders::_1, std::placeholders::_2 );

            // Retrieve functions for airspeed and speed of sound.
            std::function< double( ) > firstInput =
                    std::bind( &aerodynamics::AtmosphericFlightConditions::getCurrentAirspeed,
                                 std::dynamic_pointer_cast< aerodynamics::AtmosphericFlightConditions >(
                                     bodyMap.at( bodyWithProperty )->getFlightConditions( ) ) );
            std::function< double( ) > secondInput =
                    std::bind( &aerodynamics::AtmosphericFlightConditions::getCurrentSpeedOfSound,
                                 std::dynamic_pointer_cast< aerodynamics::AtmosphericFlightConditions >(
                                     bodyMap.at( bodyWithProperty )->getFlightConditions( ) ) );


            variableFunction = std::bind( &evaluateBivariateFunction< double, double >,
                                            functionToEvaluate, firstInput, secondInput );
            break;
        }
        case altitude_dependent_variable:
            if( bodyMap.at( bodyWithProperty )->getFlightConditions( ) == nullptr )
            {
                std::string errorMessage = "Error, no flight conditions available when requesting altitude output of " +
                        bodyWithProperty + "w.r.t." + secondaryBody;
                throw std::runtime_error( errorMessage );
            }
            variableFunction = std::bind( &aerodynamics::FlightConditions::getCurrentAltitude,
                                            bodyMap.at( bodyWithProperty )->getFlightConditions( ) );
            break;
        case airspeed_dependent_variable:
            if( std::dynamic_pointer_cast< aerodynamics::AtmosphericFlightConditions >(
                        bodyMap.at( bodyWithProperty )->getFlightConditions( ) )== nullptr )
            {
                std::string errorMessage = "Error, no atmospheric flight conditions available when requesting airspeed output of " +
                        bodyWithProperty + "w.r.t." + secondaryBody;
                throw std::runtime_error( errorMessage );
            }
            variableFunction = std::bind( &aerodynamics::AtmosphericFlightConditions::getCurrentAirspeed,
                                            std::dynamic_pointer_cast< aerodynamics::AtmosphericFlightConditions >(
                                                bodyMap.at( bodyWithProperty )->getFlightConditions( ) ) );
            break;
        case local_density_dependent_variable:
            if( std::dynamic_pointer_cast< aerodynamics::AtmosphericFlightConditions >(
                        bodyMap.at( bodyWithProperty )->getFlightConditions( ) )== nullptr )
            {
                std::string errorMessage = "Error, no atmospheric flight conditions available when requesting density output of " +
                        bodyWithProperty + "w.r.t." + secondaryBody;
                throw std::runtime_error( errorMessage );
            }
            variableFunction = std::bind( &aerodynamics::AtmosphericFlightConditions::getCurrentDensity,
                                            std::dynamic_pointer_cast< aerodynamics::AtmosphericFlightConditions >(
                                                bodyMap.at( bodyWithProperty )->getFlightConditions( ) ) );
            break;
        case radiation_pressure_dependent_variable:
            if( bodyMap.at( bodyWithProperty )->getRadiationPressureInterfaces( ).count( secondaryBody ) == 0 )
            {
                std::string errorMessage = "Error, no radiation pressure interfaces when requesting radiation pressure output of " +
                        bodyWithProperty + "w.r.t." + secondaryBody;
                throw std::runtime_error( errorMessage );
            }
            variableFunction = std::bind( &electro_magnetism::RadiationPressureInterface::getCurrentRadiationPressure,
                                            bodyMap.at( bodyWithProperty )->getRadiationPressureInterfaces( ).at( secondaryBody ) );
            break;
        case relative_distance_dependent_variable:
        {
            // Retrieve functions for positions of two bodies.
            std::function< double( const Eigen::Vector3d&, const Eigen::Vector3d& ) > functionToEvaluate =
                    std::bind( &linear_algebra::computeNormOfVectorDifference, std::placeholders::_1, std::placeholders::_2 );
            std::function< Eigen::Vector3d( ) > firstInput =
                    std::bind( &simulation_setup::Body::getPosition, bodyMap.at( bodyWithProperty ) );
            std::function< Eigen::Vector3d( ) > secondInput =
                    std::bind( &simulation_setup::Body::getPosition, bodyMap.at( secondaryBody ) );

            variableFunction = std::bind(
                        &evaluateBivariateReferenceFunction< double, Eigen::Vector3d >, functionToEvaluate, firstInput, secondInput );
            break;
        }
        case relative_speed_dependent_variable:
        {
            // Retrieve functions for velicoty of two bodies.
            std::function< double( const Eigen::Vector3d&, const Eigen::Vector3d& ) > functionToEvaluate =
                    std::bind( &linear_algebra::computeNormOfVectorDifference, std::placeholders::_1, std::placeholders::_2 );
            std::function< Eigen::Vector3d( ) > firstInput =
                    std::bind( &simulation_setup::Body::getVelocity, bodyMap.at( bodyWithProperty ) );
            std::function< Eigen::Vector3d( ) > secondInput =
                    std::bind( &simulation_setup::Body::getVelocity, bodyMap.at( secondaryBody ) );

            variableFunction = std::bind(
                        &evaluateBivariateReferenceFunction< double, Eigen::Vector3d >, functionToEvaluate, firstInput, secondInput );

            break;
        }
        case single_acceleration_norm_dependent_variable:
        {
            // Check input consistency
            std::shared_ptr< SingleAccelerationDependentVariableSaveSettings > accelerationDependentVariableSettings =
                    std::dynamic_pointer_cast< SingleAccelerationDependentVariableSaveSettings >(
                        dependentVariableSettings );
            if( accelerationDependentVariableSettings == nullptr )
            {
                std::string errorMessage = "Error, inconsistent inout when creating dependent variable function of type single_acceleration_norm_dependent_variable";
                throw std::runtime_error( errorMessage );
            }
            else
            {
                // Retrieve list of suitable acceleration models (size should be one to avoid ambiguities)
                std::vector< std::shared_ptr< basic_astrodynamics::AccelerationModel< Eigen::Vector3d > > >
                        listOfSuitableAccelerationModels = getAccelerationBetweenBodies(
                            accelerationDependentVariableSettings->associatedBody_,
                            accelerationDependentVariableSettings->secondaryBody_,
                            stateDerivativeModels, accelerationDependentVariableSettings->accelerationModelType_ );

                // Check if third-body counterpart of acceleration is found
                if( listOfSuitableAccelerationModels.size( ) == 0 && basic_astrodynamics::isAccelerationDirectGravitational(
                            accelerationDependentVariableSettings->accelerationModelType_ ) )
                {
                    listOfSuitableAccelerationModels = getAccelerationBetweenBodies(
                                accelerationDependentVariableSettings->associatedBody_,
                                accelerationDependentVariableSettings->secondaryBody_,
                                stateDerivativeModels, basic_astrodynamics::getAssociatedThirdBodyAcceleration(
                                    accelerationDependentVariableSettings->accelerationModelType_  ) );
                }

                if( listOfSuitableAccelerationModels.size( ) != 1 )
                {
                    std::string errorMessage = "Error when getting acceleration between bodies " +
                            accelerationDependentVariableSettings->associatedBody_ + " and " +
                            accelerationDependentVariableSettings->secondaryBody_ + " of type " +
                            std::to_string(
                                accelerationDependentVariableSettings->accelerationModelType_ ) +
                            ", no such acceleration found";
                    throw std::runtime_error( errorMessage );
                }
                else
                {
                    std::function< Eigen::Vector3d( ) > vectorFunction =
                            std::bind( &basic_astrodynamics::AccelerationModel3d::getAcceleration,
                                         listOfSuitableAccelerationModels.at( 0 ) );
                    variableFunction = std::bind( &linear_algebra::getVectorNormFromFunction, vectorFunction );
                }
            }
            break;
        }
        case total_acceleration_norm_dependent_variable:
        {
            // Retrieve model responsible for computing accelerations of requested bodies.
            std::shared_ptr< NBodyStateDerivative< StateScalarType, TimeType > > nBodyModel =
                    getTranslationalStateDerivativeModelForBody( bodyWithProperty, stateDerivativeModels );
            std::function< Eigen::Vector3d( ) > vectorFunction =
                    std::bind( &NBodyStateDerivative< StateScalarType, TimeType >::getTotalAccelerationForBody,
                                 nBodyModel, bodyWithProperty );
            variableFunction = std::bind( &linear_algebra::getVectorNormFromFunction, vectorFunction );

            break;
        }
        case total_torque_norm_dependent_variable:
        {

            // Retrieve model responsible for computing accelerations of requested bodies.
            std::shared_ptr< RotationalMotionStateDerivative< StateScalarType, TimeType > > rotationalDynamicsModel =
                    getRotationalStateDerivativeModelForBody( bodyWithProperty, stateDerivativeModels );
            std::function< Eigen::Vector3d( ) > vectorFunction  =
                    std::bind( &RotationalMotionStateDerivative< StateScalarType, TimeType >::getTotalTorqueForBody,
                                 rotationalDynamicsModel, bodyWithProperty );
            variableFunction = std::bind( &linear_algebra::getVectorNormFromFunction, vectorFunction );

            break;
        }
        case single_torque_norm_dependent_variable:
        {
            // Check input consistency.
            std::shared_ptr< SingleTorqueDependentVariableSaveSettings > torqueDependentVariableSettings =
                    std::dynamic_pointer_cast< SingleTorqueDependentVariableSaveSettings >( dependentVariableSettings );
            if( torqueDependentVariableSettings == nullptr )
            {
                std::string errorMessage= "Error, inconsistent inout when creating dependent variable function of type single_torque_norm_dependent_variable";
                throw std::runtime_error( errorMessage );
            }
            else
            {
                // Retrieve list of suitable torque models (size should be one to avoid ambiguities)
                std::vector< std::shared_ptr< basic_astrodynamics::TorqueModel > >
                        listOfSuitableTorqueModels = getTorqueBetweenBodies(
                            torqueDependentVariableSettings->associatedBody_,
                            torqueDependentVariableSettings->secondaryBody_,
                            stateDerivativeModels, torqueDependentVariableSettings->torqueModelType_ );


                if( listOfSuitableTorqueModels.size( ) != 1 )
                {
                    std::string errorMessage = "Error when getting torque between bodies " +
                            torqueDependentVariableSettings->associatedBody_ + " and " +
                            torqueDependentVariableSettings->secondaryBody_ + " of type " +
                            std::to_string(
                                torqueDependentVariableSettings->torqueModelType_ ) +
                            ", no such torque found";
                    throw std::runtime_error( errorMessage );
                }
                else
                {
                    //std::function< Eigen::Vector3d( ) > vectorFunction =
                    std::function< Eigen::Vector3d( ) > vectorFunction =
                            std::bind( &basic_astrodynamics::TorqueModel::getTorque,
                                         listOfSuitableTorqueModels.at( 0 ) );
                    variableFunction = std::bind( &linear_algebra::getVectorNormFromFunction, vectorFunction );
                }
            }
            break;
        }
        case relative_body_aerodynamic_orientation_angle_variable:
        {
            if( bodyMap.at( bodyWithProperty )->getFlightConditions( ) == nullptr )
            {
                std::string errorMessage = "Error when flight conditions for relative_body_aerodynamic_orientation_angle_variable output " +
                        bodyWithProperty + " has no flight conditions";
                throw std::runtime_error( errorMessage );
            }

            // Check input consistency.
            std::shared_ptr< BodyAerodynamicAngleVariableSaveSettings > bodyAerodynamicAngleVariableSaveSettings =
                    std::dynamic_pointer_cast< BodyAerodynamicAngleVariableSaveSettings >( dependentVariableSettings );
            if( bodyAerodynamicAngleVariableSaveSettings == nullptr )
            {
                std::string errorMessage= "Error, inconsistent inout when creating dependent variable function of type relative_body_aerodynamic_orientation_angle_variable";
                throw std::runtime_error( errorMessage );
            }

            variableFunction = std::bind( &reference_frames::AerodynamicAngleCalculator::getAerodynamicAngle,
                                            bodyMap.at( bodyWithProperty )->getFlightConditions( )->getAerodynamicAngleCalculator( ),
                                            bodyAerodynamicAngleVariableSaveSettings->angle_ );
            break;
        }
        case total_aerodynamic_g_load_variable:
        {
            // Check input consistency
            std::shared_ptr< SingleAccelerationDependentVariableSaveSettings > aerodynamicAccelerationSettings =
                    std::make_shared< SingleAccelerationDependentVariableSaveSettings >(
                        basic_astrodynamics::aerodynamic, bodyWithProperty, secondaryBody, 0 );
            std::function< Eigen::VectorXd( ) > aerodynamicAccelerationFunction =
                    getVectorDependentVariableFunction( aerodynamicAccelerationSettings, bodyMap, stateDerivativeModels ).first;


            std::function< double( Eigen::Vector3d )> functionToEvaluate =
                    std::bind( &aerodynamics::computeAerodynamicLoadFromAcceleration, std::placeholders::_1 );
            variableFunction = std::bind(
                        &evaluateReferenceFunction< double, Eigen::Vector3d >,
                        functionToEvaluate, aerodynamicAccelerationFunction );

            break;
        }
        case stagnation_point_heat_flux_dependent_variable:
        {

            std::shared_ptr< aerodynamics::AtmosphericFlightConditions > flightConditions =
                    std::dynamic_pointer_cast< aerodynamics::AtmosphericFlightConditions >(
                        bodyMap.at( bodyWithProperty )->getFlightConditions( ) );
            if( flightConditions == nullptr )
            {
                std::string errorMessage = "Error no atmospheric flight conditions available when requesting stagnation point heating output of" +
                        bodyWithProperty + "w.r.t." + secondaryBody;
                throw std::runtime_error( errorMessage );
            }

            if( bodyMap.at( bodyWithProperty )->getVehicleSystems( ) == nullptr )
            {
                std::string errorMessage = "Error, no vehicle systems available when requesting stagnation point heating output of " +
                        bodyWithProperty + "w.r.t." + secondaryBody;
                throw std::runtime_error( errorMessage );
            }

            std::shared_ptr< system_models::VehicleSystems > vehicleSystems =
                    bodyMap.at( bodyWithProperty )->getVehicleSystems( );


            if( !( vehicleSystems->getNoseRadius( ) == vehicleSystems->getNoseRadius( ) ) )
            {
                std::string errorMessage = "Error, no nose radius available when requesting stagnation point heating output of " +
                        bodyWithProperty + "w.r.t." + secondaryBody;
                throw std::runtime_error( errorMessage );
            }

            if( !( vehicleSystems->getWallEmissivity( ) == vehicleSystems->getWallEmissivity( ) ) )
            {
                std::string errorMessage = "Error, no wall emmisivityavailable when requesting stagnation point heating output of " +
                        bodyWithProperty + "w.r.t." + secondaryBody;
                throw std::runtime_error( errorMessage );
            }

            variableFunction = std::bind(
                        &computeEquilibriumFayRiddellHeatFluxFromProperties,
                        flightConditions, vehicleSystems );

            break;
        }
        case local_temperature_dependent_variable:
        {
            if( std::dynamic_pointer_cast< aerodynamics::AtmosphericFlightConditions >(
                        bodyMap.at( bodyWithProperty )->getFlightConditions( ) )== nullptr )
            {
                std::string errorMessage = "Error, no atmospheric flight conditions available when requesting temperature output of " +
                        bodyWithProperty + "w.r.t." + secondaryBody;
                throw std::runtime_error( errorMessage );
            }
            variableFunction = std::bind( &aerodynamics::AtmosphericFlightConditions::getCurrentFreestreamTemperature,
                                            std::dynamic_pointer_cast< aerodynamics::AtmosphericFlightConditions >(
                                                bodyMap.at( bodyWithProperty )->getFlightConditions( ) ) );
            break;
        }
        case local_dynamic_pressure_dependent_variable:
        {
            if( std::dynamic_pointer_cast< aerodynamics::AtmosphericFlightConditions >(
                        bodyMap.at( bodyWithProperty )->getFlightConditions( ) ) == nullptr )
            {
                std::string errorMessage = "Error, no atmospheric flight conditions available when requesting dynamic pressure "
                                           "output of " + bodyWithProperty + "w.r.t." + secondaryBody;
                throw std::runtime_error( errorMessage );
            }
            variableFunction = std::bind( &aerodynamics::AtmosphericFlightConditions::getCurrentDynamicPressure,
                                            std::dynamic_pointer_cast< aerodynamics::AtmosphericFlightConditions >(
                                                bodyMap.at( bodyWithProperty )->getFlightConditions( ) ) );
            break;
        }
        case local_aerodynamic_heat_rate_dependent_variable:
        {
            if( std::dynamic_pointer_cast< aerodynamics::AtmosphericFlightConditions >(
                        bodyMap.at( bodyWithProperty )->getFlightConditions( ) ) == nullptr )
            {
                std::string errorMessage = "Error, no atmospheric flight conditions available when requesting heat rate "
                                           "output of " + bodyWithProperty + "w.r.t." + secondaryBody;
                throw std::runtime_error( errorMessage );
            }
            variableFunction = std::bind( &aerodynamics::AtmosphericFlightConditions::getCurrentAerodynamicHeatRate,
                                            std::dynamic_pointer_cast< aerodynamics::AtmosphericFlightConditions >(
                                                bodyMap.at( bodyWithProperty )->getFlightConditions( ) ) );
            break;
        }
        case geodetic_latitude_dependent_variable:
        {
            if( bodyMap.at( bodyWithProperty )->getFlightConditions( ) == nullptr )
            {
                std::string errorMessage = "Error, no flight conditions available when requesting geodetic latitude output of " +
                        bodyWithProperty + "w.r.t." + secondaryBody;
                throw std::runtime_error( errorMessage );
            }

            variableFunction = std::bind( &aerodynamics::FlightConditions::getCurrentGeodeticLatitude,
                                            bodyMap.at( bodyWithProperty )->getFlightConditions( ) );
            break;
        }
        case control_surface_deflection_dependent_variable:
        {
            if( bodyMap.at( bodyWithProperty )->getVehicleSystems( ) == nullptr )
            {
                std::string errorMessage = "Error, no vehicle systems available when requesting control surface deflection output of " +
                        bodyWithProperty + "with surface" + secondaryBody;
                throw std::runtime_error( errorMessage );
            }

            variableFunction = std::bind( &system_models::VehicleSystems::getCurrentControlSurfaceDeflection,
                                            bodyMap.at( bodyWithProperty )->getVehicleSystems( ),
                                            dependentVariableSettings->secondaryBody_ );
            break;
        }
        case total_mass_rate_dependent_variables:
        {
            // Retrieve model responsible for computing mass rate of requested bodies.
            std::shared_ptr< BodyMassStateDerivative< StateScalarType, TimeType > > nBodyModel =
                    getBodyMassStateDerivativeModelForBody( bodyWithProperty, stateDerivativeModels );
            variableFunction =
                    std::bind( &BodyMassStateDerivative< StateScalarType, TimeType >::getTotalMassRateForBody, nBodyModel,
                                 bodyWithProperty );

            break;
        }
        case periapsis_altitude_dependent_variable:
        {
            using namespace Eigen;
            std::function< double( const Vector6d&, const double, const double ) > functionToEvaluate =
                    std::bind( &basic_astrodynamics::computePeriapsisAltitudeFromCartesianState, std::placeholders::_1, std::placeholders::_2, std::placeholders::_3 );

            // Retrieve function for propagated body's Cartesian state in the global reference frame.
            std::function< Vector6d( ) > propagatedBodyStateFunction =
                    std::bind( &simulation_setup::Body::getState, bodyMap.at( bodyWithProperty ) );

            // Retrieve function for central body's Cartesian state in the global reference frame.
            std::function< Vector6d( ) > centralBodyStateFunction =
                    std::bind( &simulation_setup::Body::getState, bodyMap.at( secondaryBody ) );

            // Retrieve function for propagated body's Cartesian state in the propagation reference frame.
            std::function< Vector6d( ) > firstInput =
                    std::bind( &utilities::subtractFunctionReturn< Vector6d >,
                                 propagatedBodyStateFunction, centralBodyStateFunction );

            // Retrieve function for central body's gravitational parameter.
            std::function< double( ) > secondInput =
                    std::bind( &gravitation::GravityFieldModel::getGravitationalParameter,
                                 bodyMap.at( secondaryBody )->getGravityFieldModel( ) );

            // Retrieve function for central body's average radius.
            std::function< double( ) > thirdInput =
                    std::bind( &basic_astrodynamics::BodyShapeModel::getAverageRadius,
                                 bodyMap.at( secondaryBody )->getShapeModel( ) );

            variableFunction = std::bind( &evaluateTrivariateFunction< double, Vector6d, double, double >,
                                            functionToEvaluate, firstInput, secondInput, thirdInput );
            break;
        }
        default:
            std::string errorMessage =
                    "Error, did not recognize double dependent variable type when making variable function: " +
                    std::to_string( dependentVariableSettings->dependentVariableType_ );
            throw std::runtime_error( errorMessage );
        }
        return variableFunction;
    }
}


//! Function to return a vector containing only one value given by doubleFunction
/*!
 *
 * \param doubleFunction Function returning the double value
 * \return The vector containing only one element
 */
Eigen::VectorXd getVectorFromDoubleFunction( const std::function< double( ) >& doubleFunction );

//! Function to evaluate a set of vector-returning functions and concatenate the results.
/*!
 * Function to evaluate a set of vector-returning functions and concatenate the results.
 * \param vectorFunctionList List of functions returning vector variables (pairs denote function and return vector size)
 * \param totalSize Total size of concatenated vector (used as input for efficiency.
 * \return Concatenated results from input functions.
 */
Eigen::VectorXd evaluateListOfVectorFunctions(
        const std::vector< std::pair< std::function< Eigen::VectorXd( ) >, int > > vectorFunctionList,
        const int totalSize );

//! Function to create a function that evaluates a list of dependent variables and concatenates the results.
/*!
 *  Function to create a function that evaluates a list of dependent variables and concatenates the results.
 *  Dependent variables functions are created inside this function from a list of settings on their required
 *  types/properties.
 *  \param saveSettings Object containing types and other properties of dependent variables.
 *  \param bodyMap List of bodies to use in simulations (containing full environment).
 *  \param stateDerivativeModels List of state derivative models used in simulations (sorted by dynamics type as key)
 *  \return Pair with function returning requested dependent variable values, and list variable names with start entries.
 *  NOTE: The environment and state derivative models need to
 *  be updated to current state and independent variable before computation is performed.
 */
template< typename TimeType = double, typename StateScalarType = double >
std::pair< std::function< Eigen::VectorXd( ) >, std::map< int, std::string > > createDependentVariableListFunction(
        const std::shared_ptr< DependentVariableSaveSettings > saveSettings,
        const simulation_setup::NamedBodyMap& bodyMap,
        const std::unordered_map< IntegratedStateType,
        std::vector< std::shared_ptr< SingleStateTypeDerivative< StateScalarType, TimeType > > > >& stateDerivativeModels =
        std::unordered_map< IntegratedStateType,
        std::vector< std::shared_ptr< SingleStateTypeDerivative< StateScalarType, TimeType > > > >( ) )
{
    // Retrieve list of save settings
    std::vector< std::shared_ptr< SingleDependentVariableSaveSettings > > dependentVariables =
            saveSettings->dependentVariables_;

    // create list of vector parameters
    std::vector< std::pair< std::function< Eigen::VectorXd( ) >, int > > vectorFunctionList;
    std::vector< std::pair< std::string, int > > vectorVariableList;

    for( std::shared_ptr< SingleDependentVariableSaveSettings > variable: dependentVariables )
    {
        std::pair< std::function< Eigen::VectorXd( ) >, int > vectorFunction;
        // Create double parameter
        if( getDependentVariableSaveSize( variable ) == 1 )
        {
#if( BUILD_WITH_ESTIMATION_TOOLS )
            std::function< double( ) > doubleFunction =
                    getDoubleDependentVariableFunction( variable, bodyMap, stateDerivativeModels,
                                                        saveSettings->stateDerivativePartials_ );
#else
            std::function< double( ) > doubleFunction =
                    getDoubleDependentVariableFunction( variable, bodyMap, stateDerivativeModels );
#endif
            vectorFunction = std::make_pair( std::bind( &getVectorFromDoubleFunction, doubleFunction ), 1 );
        }
        // Create vector parameter
        else
        {
#if( BUILD_WITH_ESTIMATION_TOOLS )
            vectorFunction = getVectorDependentVariableFunction(
                        variable, bodyMap, stateDerivativeModels, saveSettings->stateDerivativePartials_ );
#else
            vectorFunction =
                    getVectorDependentVariableFunction( variable, bodyMap, stateDerivativeModels );
#endif
        }
        vectorFunctionList.push_back( vectorFunction );
        vectorVariableList.push_back( std::make_pair( getDependentVariableId( variable ), vectorFunction.second ) );
    }

    // Set list of variable ids/indices in correc otder.
    int totalVariableSize = 0;
    std::map< int, std::string > dependentVariableIds;
    for( std::pair< std::string, int > vectorVariable: vectorVariableList )
    {
        dependentVariableIds[ totalVariableSize ] = vectorVariable.first;
        totalVariableSize += vectorVariable.second;
    }

    // Create function conatenating function results.
    return std::make_pair( std::bind( &evaluateListOfVectorFunctions, vectorFunctionList, totalVariableSize ),
                           dependentVariableIds );
}

extern template std::pair< std::function< Eigen::VectorXd( ) >, std::map< int, std::string > > createDependentVariableListFunction< double, double >(
        const std::shared_ptr< DependentVariableSaveSettings > saveSettings,
        const simulation_setup::NamedBodyMap& bodyMap,
        const std::unordered_map< IntegratedStateType,
        std::vector< std::shared_ptr< SingleStateTypeDerivative< double, double > > > >& stateDerivativeModels );

//extern template std::pair< std::function< Eigen::VectorXd( ) >, int > getVectorDependentVariableFunction< double, double >(
//        const std::shared_ptr< SingleDependentVariableSaveSettings > dependentVariableSettings,
//        const simulation_setup::NamedBodyMap& bodyMap,
//        const std::unordered_map< IntegratedStateType,
//        std::vector< std::shared_ptr< SingleStateTypeDerivative< double, double > > > >& stateDerivativeModels );

//extern template std::function< double( ) > getDoubleDependentVariableFunction< double, double >(
//        const std::shared_ptr< SingleDependentVariableSaveSettings > dependentVariableSettings,
//        const simulation_setup::NamedBodyMap& bodyMap,
//        const std::unordered_map< IntegratedStateType,
//        std::vector< std::shared_ptr< SingleStateTypeDerivative< double, double > > > >& stateDerivativeModels );


} // namespace propagators

} // namespace tudat

#endif // TUDAT_PROPAGATIONOUTPUT_H<|MERGE_RESOLUTION|>--- conflicted
+++ resolved
@@ -909,7 +909,6 @@
         parameterSize = 3;
         break;
     }
-<<<<<<< HEAD
     case euler_angles_to_body_fixed_313:
     {
         std::function< Eigen::Quaterniond( ) > orientationFunctionOfBody =
@@ -923,9 +922,7 @@
                     eulerAngleFunction, orientationFunctionOfBody );
         parameterSize = 3;
     }
-=======
 #if( BUILD_WITH_ESTIMATION_TOOLS )
->>>>>>> c53e88e0
     case acceleration_partial_wrt_body_translational_state:
     {
         std::shared_ptr< AccelerationPartialWrtStateSaveSettings > accelerationPartialVariableSettings =
