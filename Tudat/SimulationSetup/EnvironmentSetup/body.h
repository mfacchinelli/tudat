--- conflicted
+++ resolved
@@ -36,11 +36,7 @@
 #include "Tudat/Astrodynamics/Ephemerides/rotationalEphemeris.h"
 #include "Tudat/Astrodynamics/SystemModels/vehicleSystems.h"
 #include "Tudat/Mathematics/BasicMathematics/numericalDerivative.h"
-<<<<<<< HEAD
-#include "Tudat/Astrodynamics/GuidanceNavigationControl/controlSystem.h"
-=======
 #include "Tudat/Astrodynamics/SystemModels/controlSystem.h"
->>>>>>> 7d9541ea
 
 namespace tudat
 {
@@ -995,11 +991,7 @@
      *  Function to set the control system of the body.
      *  \param controlSystem Control system of the body.
      */
-<<<<<<< HEAD
-    void setControlSystem( const boost::shared_ptr< guidance_navigation_control::ControlSystem > controlSystem )
-=======
     void setControlSystem( const boost::shared_ptr< system_models::ControlSystem > controlSystem )
->>>>>>> 7d9541ea
     {
         controlSystem_ = controlSystem;
     }
@@ -1009,11 +1001,7 @@
      *  Function to retrieve the control system of the body.
      *  \return Control system of the body.
      */
-<<<<<<< HEAD
-    boost::shared_ptr< guidance_navigation_control::ControlSystem > getControlSystem( )
-=======
     boost::shared_ptr< system_models::ControlSystem > getControlSystem( )
->>>>>>> 7d9541ea
     {
         return controlSystem_;
     }
@@ -1268,11 +1256,7 @@
     boost::shared_ptr< system_models::VehicleSystems > vehicleSystems_;
 
     //! Pointer to the control system of the body (typically only non-NULL for a vehicle).
-<<<<<<< HEAD
-    boost::shared_ptr< guidance_navigation_control::ControlSystem > controlSystem_;
-=======
     boost::shared_ptr< system_models::ControlSystem > controlSystem_;
->>>>>>> 7d9541ea
 
 };
 
