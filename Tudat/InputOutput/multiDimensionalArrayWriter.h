--- conflicted
+++ resolved
@@ -50,7 +50,6 @@
      *  \param dependentVariables Multi-array of dependent variables for each independent variable.
      */
     static void writeMultiArrayAndIndependentVariablesToFiles( const std::string& fileName,
-                                                               const std::string& outputDirectory,
                                                                const std::vector< int >& coefficientIndices,
                                                                const std::vector< std::vector< double > >& independentVariables,
                                                                const boost::multi_array< Eigen::Matrix< double, NumberOfCoefficients,
@@ -67,7 +66,6 @@
      *  \param dependentVariables Multi-array of dependent variables for each independent variable.
      */
     static void writeMultiArrayAndIndependentVariablesToFiles( const std::map< int, std::string >& fileNamesMap,
-                                                               const std::string& outputDirectory,
                                                                const std::vector< std::vector< double > >& independentVariables,
                                                                const boost::multi_array< Eigen::Matrix< double, NumberOfCoefficients,
                                                                1 >, NumberOfIndependentVariables >& dependentVariables );
@@ -92,7 +90,6 @@
      *  \param dependentVariables Multi-array of dependent variables for each independent variable.
      */
     static void writeMultiArrayAndIndependentVariablesToFiles( const std::string& fileName,
-                                                               const std::string& outputDirectory,
                                                                const std::vector< int >& coefficientIndices,
                                                                const std::vector< std::vector< double > >& independentVariables,
                                                                const boost::multi_array< Eigen::Matrix< double, NumberOfCoefficients,
@@ -117,27 +114,13 @@
         }
 
         // Create directory (if it does not exist)
-<<<<<<< HEAD
-        if ( !boost::filesystem::exists( outputDirectory ) )
-        {
-            boost::filesystem::create_directories( outputDirectory );
-        }
-
-        // Inform user on which variable is being saved
-        for ( int index: coefficientIndices )
-=======
         if ( !boost::filesystem::exists( boost::filesystem::path( fileName ).parent_path( ) ) )
->>>>>>> e3ddc451
         {
             boost::filesystem::create_directories( boost::filesystem::path( fileName ).parent_path( ) );
         }
 
         // Open file
-<<<<<<< HEAD
-        std::string filePath = outputDirectory + fileName;
-=======
         std::string filePath = fileName;
->>>>>>> e3ddc451
         FILE * fileIdentifier = std::fopen( filePath.c_str( ), "w" );
 
         // Loop over independent variable rows
@@ -169,7 +152,6 @@
      *  \param dependentVariables Multi-array of dependent variables for each independent variable.
      */
     static void writeMultiArrayAndIndependentVariablesToFiles( const std::map< int, std::string >& fileNamesMap,
-                                                               const std::string& outputDirectory,
                                                                const std::vector< std::vector< double > >& independentVariables,
                                                                const boost::multi_array< Eigen::Matrix< double, NumberOfCoefficients,
                                                                1 >, 1 >& dependentVariables )
@@ -192,12 +174,6 @@
                                       "Number of independent variables does not match size of independent variables vector." );
         }
 
-        // Create directory (if it does not exist)
-        if ( !boost::filesystem::exists( outputDirectory ) )
-        {
-            boost::filesystem::create_directories( outputDirectory );
-        }
-
         // Loop over each file
         std::string filePath;
         FILE * fileIdentifier;
@@ -211,11 +187,7 @@
             }
 
             // Open file
-<<<<<<< HEAD
-            filePath = outputDirectory + fileIterator->second;
-=======
             filePath = fileIterator->second;
->>>>>>> e3ddc451
             fileIdentifier = std::fopen( filePath.c_str( ), "w" );
 
             // Print number of independent variables
@@ -263,7 +235,6 @@
      *  \param dependentVariables Multi-array of dependent variables for each independent variable.
      */
     static void writeMultiArrayAndIndependentVariablesToFiles( const std::map< int, std::string >& fileNamesMap,
-                                                               const std::string& outputDirectory,
                                                                const std::vector< std::vector< double > >& independentVariables,
                                                                const boost::multi_array< Eigen::Matrix< double, NumberOfCoefficients,
                                                                1 >, 2 >& dependentVariables )
@@ -286,12 +257,6 @@
                                       "Number of independent variables does not match size of independent variables vector." );
         }
 
-        // Create directory (if it does not exist)
-        if ( !boost::filesystem::exists( outputDirectory ) )
-        {
-            boost::filesystem::create_directories( outputDirectory );
-        }
-
         // Loop over each file
         std::string filePath;
         FILE * fileIdentifier;
@@ -305,11 +270,7 @@
             }
 
             // Open file
-<<<<<<< HEAD
-            filePath = outputDirectory + fileIterator->second;
-=======
             filePath = fileIterator->second;
->>>>>>> e3ddc451
             fileIdentifier = std::fopen( filePath.c_str( ), "w" );
 
             // Print number of independent variables
@@ -360,7 +321,6 @@
      *  \param dependentVariables Multi-array of dependent variables for each independent variable.
      */
     static void writeMultiArrayAndIndependentVariablesToFiles( const std::map< int, std::string >& fileNamesMap,
-                                                               const std::string& outputDirectory,
                                                                const std::vector< std::vector< double > >& independentVariables,
                                                                const boost::multi_array< Eigen::Matrix< double, NumberOfCoefficients,
                                                                1 >, 3 >& dependentVariables )
@@ -383,12 +343,6 @@
                                       "Number of independent variables does not match size of independent variables vector." );
         }
 
-        // Create directory (if it does not exist)
-        if ( !boost::filesystem::exists( outputDirectory ) )
-        {
-            boost::filesystem::create_directories( outputDirectory );
-        }
-
         // Loop over each file
         std::string filePath;
         FILE * fileIdentifier;
@@ -402,11 +356,7 @@
             }
 
             // Open file
-<<<<<<< HEAD
-            filePath = outputDirectory + fileIterator->second;
-=======
             filePath = fileIterator->second;
->>>>>>> e3ddc451
             fileIdentifier = std::fopen( filePath.c_str( ), "w" );
 
             // Print number of independent variables
